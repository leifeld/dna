--- conflicted
+++ resolved
@@ -4,11 +4,7 @@
 bibliography:
 - bibliography.bib
 csl: apa-numeric-superscript-brackets.csl
-<<<<<<< HEAD
-date: 2023-05-04
-=======
 date: 2023-05-13
->>>>>>> d7594eaa
 title: "Discourse Network Analysis: Bibliography"
 ---
 
@@ -2070,11 +2066,7 @@
 
 <div id="ref-swedenmark2018vi" class="csl-entry">
 
-<<<<<<< HEAD
-215\. Swedenmark, S. Ö. (2018). *“Vi ska sträcka oss lite längre
-=======
 223\. Swedenmark, S. Ö. (2018). *“Vi ska sträcka oss lite längre
->>>>>>> d7594eaa
 <span class="nocase">ä</span>n vi behöver.” En fallstudie om diskursen
 kring mellanorganisatorisk samverkan inom Stockholmsregionen*
 \[Magisteruppsats i statsvetenskap, Mittuniversitetet\].
