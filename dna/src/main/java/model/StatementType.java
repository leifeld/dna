--- conflicted
+++ resolved
@@ -1,11 +1,9 @@
 package model;
 
-<<<<<<< HEAD
+import javax.swing.*;
 import java.awt.Color;
-=======
 import java.util.ArrayList;
 import java.util.stream.Stream;
->>>>>>> 1906b0cf
 
 /**
  * Represents a statement type.
