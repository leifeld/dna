package export;

import com.google.gson.Gson;
import com.google.gson.GsonBuilder;
import com.thoughtworks.xstream.XStream;
import com.thoughtworks.xstream.io.xml.PrettyPrintWriter;
import com.thoughtworks.xstream.io.xml.StaxDriver;
import dna.Dna;
import logger.LogEvent;
import logger.Logger;
import me.tongfei.progressbar.ProgressBar;
import model.*;
<<<<<<< HEAD
import model.Color;
=======
import org.apache.commons.math3.linear.EigenDecomposition;
import org.apache.commons.math3.linear.RealMatrix;
import org.apache.commons.math3.linear.Array2DRowRealMatrix;
>>>>>>> a6ba5090
import org.jdom.Attribute;
import org.jdom.Comment;
import org.jdom.Element;
import org.jdom.Namespace;
import org.jdom.output.Format;
import org.jdom.output.XMLOutputter;
import org.ojalgo.array.DenseArray;
import org.ojalgo.array.Primitive64Array;
import org.ojalgo.function.aggregator.Aggregator;
import org.ojalgo.matrix.Primitive64Matrix;
import org.ojalgo.matrix.decomposition.Eigenvalue;

import java.awt.*;
import java.io.*;
import java.time.Duration;
import java.time.LocalDateTime;
import java.time.Period;
import java.time.ZoneOffset;
import java.time.format.DateTimeFormatter;
import java.time.temporal.WeekFields;
import java.util.*;
import java.util.concurrent.ThreadLocalRandom;
import java.util.stream.Collectors;
import java.util.stream.DoubleStream;
import java.util.stream.IntStream;
import java.util.stream.Stream;

/**
 * Exporter class. This class contains functions for filtering statement array
 * lists, creating network matrices, and writing networks to files.
 */
public class Exporter {
	private StatementType statementType;
	private String networkType, qualifierAggregation;
	private Role role1, role2, qualifier;
	private String normalization, duplicates, timeWindow;
	private boolean role1Document, role2Document, qualifierDocument, isolates;
	private LocalDateTime startDateTime, stopDateTime;
	private int windowSize;
	private HashMap<String, ArrayList<String>> excludeValues;
	private ArrayList<String> excludeAuthors, excludeSources, excludeSections, excludeTypes;
	private boolean invertValues, invertAuthors, invertSources, invertSections, invertTypes;
	private String fileFormat, outfile;

	/**
	 * Holds all documents.
	 */
	private ArrayList<TableDocument> documents;
	/**
	 * Holds a mapping of document IDs to indices in the {@link #documents} array list.
	 */
	private HashMap<Integer, Integer> docMap;
	/**
	 * Holds all statements.
	 */
	private ArrayList<ExportEvent> originalEvents;
	/**
	 * Holds the statements that remain after filtering by date, exclude filter, duplicates etc.
	 */
	private ArrayList<ExportEvent> filteredEvents;
	/**
	 * Holds the resulting matrices. Can have size 1.
	 */
	private ArrayList<Matrix> matrixResults;
	/**
	 * Holds the resulting backbone result.
	 */
	//private BackboneResult backboneResult = null;

	// objects for backbone algorithm
	private ArrayList<Double> temperatureLog, acceptanceProbabilityLog, penalizedBackboneLossLog, acceptanceRatioLastHundredIterationsLog;
	private ArrayList<Integer> acceptedLog, proposedBackboneSizeLog, acceptedBackboneSizeLog, finalBackboneSizeLog;
	private String[] fullConcepts;
	private String selectedAction;
	private ArrayList<String> actionList, currentBackboneList, currentRedundantList, candidateBackboneList, candidateRedundantList, finalBackboneList, finalRedundantList;
	private ArrayList<ExportStatement> currentStatementList, candidateStatementList, finalStatementList; // declare candidate statement list at t
	private Matrix fullMatrix, currentMatrix, candidateMatrix, finalMatrix; // candidate matrix at the respective t, Y^{B^*_t}
	private boolean accept;
	private double p, temperature, acceptance, r, oldLoss, newLoss, finalLoss, log;
	private double[] eigenvaluesFull, eigenvaluesCurrent, eigenvaluesCandidate, eigenvaluesFinal;
	private int T, t;

	// time smoothing
	/**
	 * Kernel function used for time slice network smoothing. Can be {@code "no"} (for no kernel function; uses legacy
	 * code instead); {@code "uniform"} (for uniform kernel, which is similar to "no"); {@code "epanechnikov"} (for the
	 * Epanechnikov kernel function; @code "triangular"} (for the triangular kernel function); or {@code "gaussian"}
	 * (for the Gaussian, or standard normal, kernel function).
	 */
	private String kernel = "no";
	/**
	 * For kernel-smoothed time slices, should the first mid-point be half a bandwidth or time window duration after the
	 * start date and the last mid-point be half a bandwidth or duration before the last date to allow sufficient data
	 * around the end points of the timeline?
	 */
	private boolean indentTime = true;

	public void setKernelFunction(String kernel) {
		this.kernel = kernel;
	}


	/**
	 * Set the value of the indentBandwidth field in this class. It indicates if the start and end date of the time
	 * window algorithm should be adjusted to include only networks that entirely fit into the set timeline.
	 *
	 * @param indentTime Parameter setting. Should the start and stop date and time be indented?
	 */
	public void setIndentTime(boolean indentTime) {
		this.indentTime = indentTime;
	}

	/**
	 * <p>Create a new Exporter class instance, holding an array list of export
	 * statements (i.e., statements with added document information and a hash
	 * map for easier access to variable values.
	 * 
	 * @param networkType The type of network to be exported. Valid values are:
	 *   <ul>
	 *     <li>{@code "twomode"} (to create a two-mode network)</li>
	 *     <li>{@code "onemode"} (to create a one-mode network)</li>
	 *     <li>{@code "eventlist"} (to create an event list)</li>
	 *   </ul>
	 * @param statementType The statement type.
	 * @param role1 The name of the first role, for example {@code
	 *   "organization"}. In addition to the roles defined in the statement
	 *   type, the document variables {@code author}, {@code source}, {@code
	 *   section}, {@code type}, {@code id}, and {@code title} are valid. If
	 *   document-level roles are used, this must be declared using the
	 *   {@code role1Document} argument.
	 * @param role2 The name of the second variable, for example {@code
	 *   "concept"}. In addition to the variables defined in the statement type,
	 *   the document variables {@code author}, {@code source}, {@code section},
	 *   {@code type}, {@code id}, and {@code title} are valid. If
	 *   document-level variables are used, this must be declared using the
	 *   {@code variable2Document} argument.
	 * @param qualifier The qualifier role, for example {@code
	 *  "agreement"}.
	 * @param qualifierAggregation The way in which the qualifier variable is
	 *   used to aggregate ties in the network.<br/>
	 *   Valid values if the {@code networkType} argument equals {@code
	 *   "onemode"} are:
	 *   <ul>
	 *     <li>{@code "ignore"} (for ignoring the qualifier variable)</li>
	 *     <li>{@code "congruence"} (for recording a network tie only if both
	 *       nodes have the same qualifier value in the binary case or for
	 *       recording the similarity between the two nodes on the qualifier
	 *       variable in the integer case)</li>
	 *     <li>{@code "conflict"} (for recording a network tie only if both
	 *       nodes have a different qualifier value in the binary case or for
	 *       recording the distance between the two nodes on the qualifier
	 *       variable in the integer case)</li>
	 *     <li>{@code "subtract"} (for subtracting the conflict tie value from
	 *       the congruence tie value in each dyad)</li>
	 *     <li>{@code "congruence & conflict"} (only applicable to time window
	 *       networks: add both a congruence and a conflict network to the time
	 *       window list of networks at each time step)</li>
	 *   </ul>
	 *   Valid values if the {@code networkType} argument equals {@code
	 *   "twomode"} are:
	 *   <ul>
	 *     <li>{@code "ignore"} (for ignoring the qualifier variable)</li>
	 *     <li>{@code "combine"} (for creating multiplex combinations, e.g.,
	 *       {@code 1} for positive, {@code 2} for negative, and {@code 3} for
	 *       mixed)</li>
	 *     <li>{@code "subtract"} (for subtracting negative from positive
	 *       ties)</li>
	 *   </ul>
	 *   The argument is ignored if {@code networkType} equals {@code
	 *   "eventlist"}.
	 * @param normalization Normalization of edge weights. Valid settings for
	 *   <em>one-mode</em> networks are:
     *   <ul>
	 *     <li>{@code "no"} (for switching off normalization)</li>
	 *     <li>{@code "average"} (for average activity normalization)</li>
	 *     <li>{@code "jaccard"} (for Jaccard coefficient normalization)</li>
	 *     <li>{@code "cosine"} (for cosine similarity normalization)</li>
	 *   </ul>
	 *   Valid settings for <em>two-mode</em> networks are:
	 *   <ul>
	 *     <li>{@code "no"} (for switching off normalization)</li>
	 *     <li>{@code "activity"} (for activity normalization)</li>
	 *     <li>{@code "prominence"} (for prominence normalization)</li>
	 *   </ul>
	 * @param isolates Should all nodes of the respective variable be included
	 *    in the network matrix ({@code true}), or should only those nodes be
	 *    included that are active in the current time period and are not
	 *    excluded ({@code false})?
	 * @param duplicates Setting for excluding duplicate statements before
	 *   network construction. Valid values are:
	 *   <ul>
	 *     <li>{@code "include"} (for including all statements in network
	 *       construction)</li>
	 *     <li>{@code "document"} (for counting only one identical statement per
	 *       document)</li>
	 *     <li>{@code "week"} (for counting only one identical statement per
	 *       calendar week as defined in the UK locale, i.e., Monday to Sunday)
	 *       </li>
	 *     <li>{@code "month"} (for counting only one identical statement per
	 *       calendar month)</li>
	 *     <li>{@code "year"} (for counting only one identical statement per
	 *       calendar year)</li>
	 *     <li>{@code "acrossrange"} (for counting only one identical statement
	 *       across the whole time range)</li>
	 *   </ul>
	 * @param startDateTime The start date and time for network construction.
	 *   All statements before this specified date/time will be excluded.
	 * @param stopDateTime The stop date and time for network construction.
	 *   All statements after this specified date/time will be excluded.
	 * @param timeWindow If any of the time units is selected, a moving time
	 *    window will be imposed, and only the statements falling within the
	 *    time period defined by the window will be used to create the network.
	 *    The time window will then be moved forward by one time unit at a time,
	 *    and a new network with the new time boundaries will be created. This
	 *    is repeated until the end of the overall time span is reached. All
	 *    time windows will be saved as separate network matrices in a list. The
	 *    duration of each time window is defined by the {@code windowsize}
	 *    argument. For example, this could be used to create a time window of
	 *    six months that moves forward by one month each time, thus creating
	 *    time windows that overlap by five months. If {@code "events"} is used
	 *    instead of a natural time unit, the time window will comprise exactly
	 *    as many statements as defined in the {@code windowsize} argument.
	 *    However, if the start or end statement falls on a date and time where
	 *    multiple events happen, those additional events that occur
	 *    simultaneously are included because there is no other way to decide
	 *    which of the statements should be selected. Therefore the window size
	 *    is sometimes extended when the start or end point of a time window is
	 *    ambiguous in event time. Valid argument values are:
	 *   <ul>
	 *     <li>{@code "no"} (no time window will be used)</li>
	 *     <li>{@code "events"} (time window length = number of statements)</li>
	 *     <li>{@code "seconds"} (number of seconds)</li>
	 *     <li>{@code "minutes"} (number of minutes)</li>
	 *     <li>{@code "hours"} (number of hours)</li>
	 *     <li>{@code "days"} (number of days)</li>
	 *     <li>{@code "weeks"} (number of calendar weeks)</li>
	 *     <li>{@code "months"} (number of calendar months)</li>
	 *     <li>{@code "years"} (number of calendar years)</li>
	 *   </ul>
	 *   @param windowSize The number of time units of which a moving time
	 *     window is comprised. This can be the number of statement events, the
	 *     number of days etc., as defined in the {@code timeWindow} argument.
	 *   @param excludeValues A hash map that contains values which should be
	 *     excluded during network construction. The hash map is indexed by
	 *     variable name (for example, {@code "organization"} as the key, and
	 *     the corresponding value is an array list of values to exclude, for
	 *     example {@code "org A"} or {@code "org B"}. This is irrespective of
	 *     whether these values appear in {@code variable1}, {@code variable2},
	 *     or the {@code qualifier} variable. Note that only variables at the
	 *     statement level can be used here. There are separate arguments for
	 *     excluding statements nested in documents with certain meta-data.
	 *   @param excludeAuthors An array of authors. If a statement is nested in
	 *     a document where one of these authors is set in the {@code author}
	 *     meta-data field, the statement is excluded from network construction.
	 *   @param excludeSources An array of sources. If a statement is nested in
	 *     a document where one of these sources is set in the {@code source}
	 *     meta-data field, the statement is excluded from network construction.
	 *   @param excludeSections An array of sections. If a statement is nested
	 *     in a document where one of these sections is set in the {@code
	 *     section} meta-data field, the statement is excluded from network
	 *     construction.
	 *   @param excludeTypes An array of types. If a statement is nested in a
	 *     document where one of these types is set in the {@code type}
	 *     meta-data field, the statement is excluded from network construction.
	 *   @param invertValues Indicates whether the entries provided by the
	 *     {@code excludeValues} argument should be excluded from network
	 *     construction ({@code false}) or if they should be the only values
	 *     that should be included during network construction ({@code true}).
	 *   @param invertAuthors Indicates whether the values provided by the
	 *     {@code excludeAuthors} argument should be excluded from network
	 *     construction ({@code false}) or if they should be the only values
	 *     that should be included during network construction ({@code true}).
	 *   @param invertSources Indicates whether the values provided by the
	 *     {@code excludeSources} argument should be excluded from network
	 *     construction ({@code false}) or if they should be the only values
	 *     that should be included during network construction ({@code true}).
	 *   @param invertSections Indicates whether the values provided by the
	 *     {@code excludeSections} argument should be excluded from network
	 *     construction ({@code false}) or if they should be the only values
	 *     that should be included during network construction ({@code true}).
	 *   @param invertTypes Indicates whether the values provided by the
	 *     {@code excludeTypes} argument should be excluded from network
	 *     construction ({@code false}) or if they should be the only values
	 *     that should be included during network construction ({@code true}).
	 *   @param fileFormat The file format specification for saving the
	 *     resulting network(s) to a file instead of returning an object. Valid
	 *     values are:
	 *     <ul>
	 *       <li>{@code "csv"} (for network matrices or event lists)</li>
	 *       <li>{@code "dl"} (for UCINET DL full-matrix files)</li>
	 *       <li>{@code "graphml"} (for visone {@code .graphml} files; this
	 *         specification is also compatible with time windows)</li>
	 *     </ul>
	 *   @param outfile The file name for saving the network.
	 */
	public Exporter(
			String networkType,
			StatementType statementType,
			Role role1,
			Role role2,
			Role qualifier,
			String qualifierAggregation,
			String normalization,
			boolean isolates,
			String duplicates,
			LocalDateTime startDateTime,
			LocalDateTime stopDateTime,
			String timeWindow,
			int windowSize,
			HashMap<String, ArrayList<String>> excludeValues,
			ArrayList<String> excludeAuthors,
			ArrayList<String> excludeSources,
			ArrayList<String> excludeSections,
			ArrayList<String> excludeTypes,
			boolean invertValues,
			boolean invertAuthors,
			boolean invertSources,
			boolean invertSections,
			boolean invertTypes,
			String fileFormat,
			String outfile) {

		// create a list of document variables for easier if-condition checking below
		ArrayList<String> documentVariables = new ArrayList<String>();
		documentVariables.add("author");
		documentVariables.add("source");
		documentVariables.add("section");
		documentVariables.add("type");
		documentVariables.add("id");
		documentVariables.add("title");

		// check network type
		// valid input: 'eventlist', 'twomode', or 'onemode'
		this.networkType = networkType;
		this.networkType = this.networkType.toLowerCase();
		if (!this.networkType.equals("eventlist") && !this.networkType.equals("twomode") && !this.networkType.equals("onemode")) {
			LogEvent le = new LogEvent(Logger.WARNING,
					"Exporter: Network type setting invalid.",
					"When exporting a network, the network type was set to be \"" + networkType + "\", but the only valid options are \"onemode\", \"twomode\", and \"eventlist\". Using the default value \"twomode\" in this case.");
			Dna.logger.log(le);
			this.networkType = "twomode";
		}

		// check statement type
		this.statementType = statementType;

		// check role1, role1Document, role2, and role22Document
		this.role1Document = role1Document;
		if (this.role1Document && !documentVariables.contains(role1.getRoleName())) {
			this.role1Document = false;
			LogEvent le = new LogEvent(Logger.WARNING,
					"Exporter: Role 1 is not a document-level variable.",
					"When exporting a network, Role 1 was set to be a document-level variable, but \"" + role1.getRoleName() + "\" does not exist as a document-level variable. Trying to interpret it as a statement-level role instead.");
			Dna.logger.log(le);
		}

		this.role2Document = role2Document;
		if (this.role2Document && !documentVariables.contains(role2)) {
			this.role2Document = false;
			LogEvent le = new LogEvent(Logger.WARNING,
					"Exporter: Role 2 is not a document-level variable.",
					"When exporting a network, Role 2 was set to be a document-level variable, but \"" + role2.getRoleName() + "\" does not exist as a document-level variable. Trying to interpret it as a statement-level role instead.");
			Dna.logger.log(le);
		}

		this.role1 = role1;
		this.role2 = role2;

		// check qualifier, qualifierDocument, and qualifierAggregation
		this.qualifierDocument = qualifierDocument;
		if (qualifier == null && this.qualifierDocument) {
			this.qualifierDocument = false;
		} else if (qualifier != null && this.qualifierDocument && !documentVariables.contains(qualifier)) {
			this.qualifierDocument = false;
			LogEvent le = new LogEvent(Logger.WARNING,
					"Exporter: Qualifier variable is not a document-level variable.",
					"When exporting a network, the qualifier variable was set to be a document-level variable, but \"" + qualifier + "\" does not exist as a document-level variable. Trying to interpret it as a statement-level variable instead.");
			Dna.logger.log(le);
		}

		this.qualifierAggregation = qualifierAggregation.toLowerCase();
		this.qualifier = qualifier;

		if (!this.qualifierAggregation.equals("ignore") &&
				!this.qualifierAggregation.equals("subtract") &&
				!this.qualifierAggregation.equals("combine") &&
				!this.qualifierAggregation.equals("congruence") &&
				!this.qualifierAggregation.equals("conflict") &&
				!(this.qualifierAggregation.equals("congruence & conflict") && timeWindow.equals("events"))) {
			this.qualifierAggregation = "ignore";
			LogEvent le = new LogEvent(Logger.WARNING,
					"Exporter: Qualifier aggregation setting invalid.",
					"When exporting a network, the qualifier aggregation setting was \"" + qualifierAggregation + "\". The only valid settings are \"ignore\", \"combine\", \"congruence\", and \"conflict\", depending on other settings. Using \"ignore\" now.");
			Dna.logger.log(le);
		}
		if (this.qualifierAggregation.equals("combine") && !this.networkType.equals("twomode")) {
			LogEvent le = new LogEvent(Logger.WARNING,
					"Exporter: Qualifier aggregation incompatible with network type.",
					"When exporting a network, the qualifier aggregation setting was \"combine\", but this setting is only compatible with two-mode networks. Using \"ignore\" now.");
			Dna.logger.log(le);
			this.qualifierAggregation = "ignore";
		}
		if ((this.qualifierAggregation.equals("congruence") || this.qualifierAggregation.equals("conflict")) && !this.networkType.equals("onemode")) {
			LogEvent le = new LogEvent(Logger.WARNING,
					"Exporter: Qualifier aggregation incompatible with network type.",
					"When exporting a network, the qualifier aggregation setting was \"" + this.qualifierAggregation + "\", but this setting is only compatible with one-mode networks. Using \"ignore\" now.");
			Dna.logger.log(le);
			this.qualifierAggregation = "ignore";
		}
		if (this.qualifier == null && !this.qualifierAggregation.equals("ignore")) {
			LogEvent le = new LogEvent(Logger.WARNING,
					"Exporter: Qualifier aggregation incompatible with qualifier variable.",
					"When exporting a network, the qualifier aggregation setting was \"" + this.qualifierAggregation + "\", but no qualifier variable was selected. Using \"ignore\" now.");
			Dna.logger.log(le);
			this.qualifierAggregation = "ignore";
		}

		// check normalization (valid values: 'no', 'activity', 'prominence', 'average', 'jaccard', or 'cosine')
		this.normalization = normalization.toLowerCase();
		if (!this.normalization.equals("no") &&
				!this.normalization.equals("activity") &&
				!this.normalization.equals("prominence") &&
				!this.normalization.equals("average") &&
				!this.normalization.equals("jaccard") &&
				!this.normalization.equals("cosine")) {
			LogEvent le = new LogEvent(Logger.WARNING,
					"Exporter: Normalization setting invalid.",
					"When exporting a network, normalization was set to \"" + normalization + "\", which is invalid. The only valid values are \"no\", \"activity\", \"prominence\", \"average\", \"jaccard\", and \"cosine\". Using the default value \"no\" in this case.");
			Dna.logger.log(le);
			this.normalization = "no";
		}
		if ((this.normalization.equals("activity") || this.normalization.equals("prominence")) && !this.networkType.equals("twomode")) {
			LogEvent le = new LogEvent(Logger.WARNING,
					"Exporter: Normalization setting invalid.",
					"When exporting a network, normalization was set to \"" + normalization + "\", which is only possible with two-mode networks. Using the default value \"no\" in this case.");
			Dna.logger.log(le);
			this.normalization = "no";
		}
		if ((this.normalization.equals("average") || this.normalization.equals("jaccard") || this.normalization.equals("cosine")) && !this.networkType.equals("onemode")) {
			LogEvent le = new LogEvent(Logger.WARNING,
					"Exporter: Normalization setting invalid.",
					"When exporting a network, normalization was set to \"" + normalization + "\", which is only possible with one-mode networks. Using the default value \"no\" in this case.");
			Dna.logger.log(le);
			this.normalization = "no";
		}

		// isolates setting
		this.isolates = isolates;

		// check duplicates setting (valid settings: 'include', 'document', 'week', 'month', 'year', or 'acrossrange')
		this.duplicates = duplicates.toLowerCase();
		if (!this.duplicates.equals("include") &&
				!this.duplicates.equals("document") &&
				!this.duplicates.equals("week") &&
				!this.duplicates.equals("month") &&
				!this.duplicates.equals("year") &&
				!this.duplicates.equals("acrossrange")) {
			LogEvent le = new LogEvent(Logger.WARNING,
					"Exporter: Duplicates setting invalid.",
					"When exporting a network, the duplicates setting was \"" + duplicates + "\", which is invalid. The only valid values are \"include\", \"document\", \"week\", \"month\", \"year\", and \"acrossrange\". Using the default value \"include\" in this case.");
			Dna.logger.log(le);
			this.duplicates = "include";
		}

		// check time window arguments
		this.timeWindow = timeWindow;
		if (this.timeWindow == null) {
			this.timeWindow = "no";
		} else if (!this.timeWindow.equals("no") &&
				!this.timeWindow.equals("seconds") &&
				!this.timeWindow.equals("minutes") &&
				!this.timeWindow.equals("hours") &&
				!this.timeWindow.equals("days") &&
				!this.timeWindow.equals("weeks") &&
				!this.timeWindow.equals("months") &&
				!this.timeWindow.equals("years") &&
				!this.timeWindow.equals("events")) {
			LogEvent le = new LogEvent(Logger.WARNING,
					"Exporter: Time window setting invalid.",
					"When exporting a network, the time window setting was \"" + this.timeWindow + "\", which is invalid. The only valid values are \"no\", \"seconds\", \"minutes\", \"hours\", \"days\", \"weeks\", \"months\", \"years\", and \"events\". Using the default value \"no\" in this case.");
			Dna.logger.log(le);
			this.timeWindow = "no";
		}
		this.windowSize = windowSize;
		if (this.windowSize < 1 && !this.timeWindow.equals("no")) {
			LogEvent le = new LogEvent(Logger.WARNING,
					"Exporter: Time window size invalid.",
					"When exporting a network, the time window size was " + this.windowSize + ", which is invalid in combination with a time window setting other than \"no\". Using the minimum value of 1 in this case.");
			Dna.logger.log(le);
			this.windowSize = 1;
		}

		// check file export format and file name arguments
		if (fileFormat != null) {
			this.fileFormat = fileFormat.toLowerCase();
			if (!this.fileFormat.equals("csv") && !this.fileFormat.equals("dl") && !this.fileFormat.equals("graphml")) {
				LogEvent le = new LogEvent(Logger.WARNING,
						"Exporter: File format invalid.",
						"When exporting a network, the file format setting was " + this.fileFormat + ", but \"csv\", \"dl\", and \"graphml\" are the only valid settings. Using \"graphml\" in this case.");
				Dna.logger.log(le);
				this.fileFormat = "graphml";
			}
		} else {
			this.fileFormat = null;
		}
		this.outfile = outfile;
		if (this.outfile != null) {
			if (this.fileFormat.equals("graphml") && !this.outfile.toLowerCase().endsWith(".graphml")) {
				this.outfile = this.outfile + ".graphml";
			} else if (this.fileFormat.equals("csv") && !this.outfile.toLowerCase().endsWith(".csv")) {
				this.outfile = this.outfile + ".csv";
			} else if (this.fileFormat.equals("dl") && !this.outfile.toLowerCase().endsWith(".dl")) {
				this.outfile = this.outfile + ".dl";
			}
		}

		// remaining arguments
		this.startDateTime = startDateTime;
		this.stopDateTime = stopDateTime;
		this.excludeValues = excludeValues;
		this.invertValues = invertValues;
		this.excludeAuthors = excludeAuthors;
		this.invertAuthors = invertAuthors;
		this.excludeSources = excludeSources;
		this.invertSources = invertSources;
		this.excludeSections = excludeSections;
		this.invertSections = invertSections;
		this.excludeTypes = excludeTypes;
		this.invertTypes = invertTypes;
	}

	private class ExportEvent {
		LocalDateTime dateTime;
		String variable1;
		String variable2;
		int qualifier;
		int documentId;

		public ExportEvent(String variable1, String variable2, int qualifier, int documentId, LocalDateTime dateTime) {
			this.variable1 = variable1;
			this.variable2 = variable2;
			this.qualifier = qualifier;
			this.documentId = documentId;
			this.dateTime = dateTime;
		}

		public ExportEvent(ExportEvent other) {
			this.variable1 = other.variable1;
			this.variable2 = other.variable2;
			this.qualifier = other.qualifier;
			this.documentId = other.documentId;
			this.dateTime = other.dateTime;
		}

		public LocalDateTime getDateTime() {
			return dateTime;
		}

		public void setDateTime(LocalDateTime dateTime) {
			this.dateTime = dateTime;
		}

		public String getVariable1() {
			return variable1;
		}

		public void setVariable1(String variable1) {
			this.variable1 = variable1;
		}

		public String getVariable2() {
			return variable2;
		}

		public void setVariable2(String variable2) {
			this.variable2 = variable2;
		}

		public int getQualifier() {
			return qualifier;
		}

		public void setQualifier(int qualifier) {
			this.qualifier = qualifier;
		}

		public int getDocumentId() {
			return documentId;
		}

		public void setDocumentId(int documentId) {
			this.documentId = documentId;
		}
	}

	/**
	 * Load statements and documents from the database and pre-process them.
	 */
	public void loadData() {

		// get documents and create document hash map for quick lookup
		this.documents = Dna.sql.getTableDocuments(new int[0]);
		Collections.sort(documents);
		this.docMap = new HashMap<Integer, Integer>(); // document ID to index in this.documents
		for (int i = 0; i < documents.size(); i++) {
			docMap.put(documents.get(i).getId(), i);
		}

		// get original statements
		ArrayList<TableStatement> statements = Dna.sql.getTableStatements(new int[0],
				this.statementType.getId(),
				this.startDateTime,
				this.stopDateTime,
				this.excludeAuthors,
				this.invertAuthors,
				this.excludeSources,
				this.invertSources,
				this.excludeSections,
				this.invertSections,
				this.excludeTypes,
				this.invertTypes);

		// filter excluded values
		TableStatement s;
		boolean contains;
		for (int i = statements.size() - 1; i >= 0; i--) {
			boolean select = true;
			s = statements.get(i);
			for (int j = 0; j < s.getRoleValues().size(); j++) {
				if (this.excludeValues.containsKey(s.getRoleValues().get(j).getRoleName()) && this.excludeValues.get(s.getRoleValues().get(j).getRoleName()).contains(s.getRoleValues().get(j).toString())) {
					contains = true;
				} else {
					contains = false;
				}
				if (contains && !this.invertValues || !contains && this.invertValues) {
					select = false;
				}
			}
			if (!select) {
				statements.remove(i);
			}
		}

		// create event list
		this.originalEvents = new ArrayList<>();
		RoleValue rv;
		for (int i = 0; i < statements.size(); i++) {
			String var1 = "";
			String var2 = "";
			Integer qual = null;
			for (int j = 0; j < statements.get(i).getRoleValues().size(); j++) {
				rv = statements.get(i).getRoleValues().get(j);
				if (rv.getRoleId() == role1.getId()) {
					var1 = rv.toString();
				}
				if (rv.getRoleId() == role2.getId()) {
					var2 = rv.toString();
				}
				if (rv.getRoleId() == this.qualifier.getId()) {
					qual = (Integer) rv.getValue();
				}
			}
			if (!var1.equals("") && !var2.equals("") && qual != null) {
				this.originalEvents.add(new ExportEvent(var1, var2, qual, statements.get(i).getDocumentId(), statements.get(i).getDateTime()));
			}
		}

		if (this.originalEvents.size() == 0) {
			Dna.logger.log(
					new LogEvent(Logger.WARNING,
							"No statements found.",
							"When processing data for export, no statements were found in the database in the time period under scrutiny and given any document-level exclusion filters.")
			);
		}
	}

	public class ExportEventComparator implements Comparator<ExportEvent> {
		@Override
		public int compare(ExportEvent event1, ExportEvent event2) {
			int dateComparison = event1.getDateTime().compareTo(event2.getDateTime());
			if (dateComparison != 0) {
				return dateComparison;
			} else {
				return Integer.compare(event1.getDocumentId(), event2.getDocumentId());
			}
		}
	}

<<<<<<< HEAD
	public void filterExportEvents() {
		try (ProgressBar pb = new ProgressBar("Filtering export events...", this.originalEvents.size())) {
=======
	/**
	 * Filter the statements based on the {@link #originalStatements} slot of
	 * the class and create a filtered statement list, which is saved in the
	 * {@link #filteredStatements} slot of the class. 
	 */
	public void filterStatements() {
		try (ProgressBar pb = new ProgressBar("Filtering statements", this.originalStatements.size())) {
>>>>>>> a6ba5090
			pb.stepTo(0);

			// create a deep copy of the original statements and sort
			this.filteredEvents = new ArrayList<>();
			for (int i = 0; i < this.originalEvents.size(); i++) {
				this.filteredEvents.add(new ExportEvent(this.originalEvents.get(i)));
			}
			Collections.sort(this.filteredEvents, new ExportEventComparator());

			// process and exclude events
			ExportEvent s;
			ArrayList<ExportEvent> al = new ArrayList<>();
			String previousVar1 = null;
			String previousVar2 = null;
			String previousQualifier = null;
			LocalDateTime cal, calPrevious;
			int year, month, week, yearPrevious, monthPrevious, weekPrevious;
			for (int i = 0; i < this.filteredEvents.size(); i++) {
				s = this.filteredEvents.get(i);
				boolean select = true;

				// check for duplicates
				cal = s.getDateTime();
				year = cal.getYear();
				month = cal.getMonthValue();
				@SuppressWarnings("static-access")
				WeekFields weekFields = WeekFields.of(Locale.UK.getDefault()); // use UK definition of calendar weeks
				week = cal.get(weekFields.weekOfWeekBasedYear());
				if (!this.duplicates.equals("include")) {
					for (int j = al.size() - 1; j >= 0; j--) {
						previousVar1 = al.get(j).getVariable1();
						previousVar2 = al.get(j).getVariable2();
						previousQualifier = String.valueOf(al.get(j).getQualifier());
						calPrevious = al.get(j).getDateTime();
						yearPrevious = calPrevious.getYear();
						monthPrevious = calPrevious.getMonthValue();
						@SuppressWarnings("static-access")
						WeekFields weekFieldsPrevious = WeekFields.of(Locale.UK.getDefault()); // use UK definition of calendar weeks
						weekPrevious = calPrevious.get(weekFieldsPrevious.weekOfWeekBasedYear());
						if (((al.get(j).getDocumentId() == s.getDocumentId() && duplicates.equals("document"))
								|| duplicates.equals("acrossrange")
								|| (duplicates.equals("year") && year == yearPrevious)
								|| (duplicates.equals("month") && month == monthPrevious)
								|| (duplicates.equals("week") && week == weekPrevious) )
								&& this.filteredEvents.get(i).getVariable1().equals(previousVar1)
								&& this.filteredEvents.get(i).getVariable2().equals(previousVar2)
								&& (this.qualifierAggregation.equals("ignore") || String.valueOf(this.filteredEvents.get(i).getQualifier()).equals(previousQualifier))) {
							select = false;
							break;
						}
					}
				}

				// add only if the statement passed all checks
				if (select) {
					al.add(s);
				}

				pb.stepTo(i + 1);
			}
			this.filteredEvents = al;
			pb.stepTo(this.originalEvents.size());
		}
	}

	/**
	 * Count how often a value is used across the range of filtered statements.
	 * 
	 * @param variableValues String array of all values of a certain variable in
	 *   a set of statements.
	 * @param uniqueNames String array of unique values of the same variable
	 *   across all statements.
	 * @return {@link int} array of value frequencies for each unique value in
	 *   same order as {@code uniqueNames}.
	 */
	private int[] countFrequencies(String[] variableValues, String[] uniqueNames) {
		int[] frequencies = new int[uniqueNames.length];
		for (int i = 0; i < uniqueNames.length; i++) {
			for (int j = 0; j < variableValues.length; j++) {
				if (uniqueNames[i].equals(variableValues[j])) {
					frequencies[i] = frequencies[i] + 1;
				}
			}
		}
		return frequencies;
	}

	/**
	 * Lexical ranking of a binary vector.
	 *
	 * Examples:
	 *
	 * [0, 0] -> 0
	 * [0, 1] -> 1
	 * [1, 0] -> 2
	 * [1, 1] -> 3
	 * [0, 0, 1, 0, 1, 0] -> 10
	 *
	 * This bijection is used to map combinations of qualifier values into edge
	 * weights in the resulting network matrix.
	 *
	 * Source: <a href="https://cw.fel.cvut.cz/wiki/_media/courses/b4m33pal/pal06.pdf">https://cw.fel.cvut.cz/wiki/_media/courses/b4m33pal/pal06.pdf</a>.
	 *
	 * @param binaryVector A binary int array of arbitrary length, indicating
	 *   which qualifier values are used in the dataset
	 * @return An integer
	 */
	private int lexRank(int[] binaryVector) {
		int n = binaryVector.length;
		int r = 0;
		for (int i = 0; i < n; i++) {
			if (binaryVector[i] > 0) {
				r = r + (int) Math.pow(2, n - i - 1);
			}
		}
		return r;
	}

	private double[][][] createArray(ArrayList<ExportEvent> processedEvents) {

		// unique values
		int[] qualifier = new int[] {0, 1};
		String[] names1 = processedEvents.stream().map(p -> p.getVariable1()).distinct().sorted().toArray(String[]::new);
		String[] names2 = processedEvents.stream().map(p -> p.getVariable2()).distinct().sorted().toArray(String[]::new);
		
		// create and populate array
		double[][][] array = new double[names1.length][names2.length][qualifier.length]; // 3D array: rows x cols x qualifier value
		for (int i = 0; i < processedEvents.size(); i++) {
			String n1 = processedEvents.get(i).getVariable1(); // retrieve first value from statement
			String n2 = processedEvents.get(i).getVariable2(); // retrieve second value from statement
			int q = processedEvents.get(i).getQualifier();
			
			// find out which matrix row corresponds to the first value
			int row = -1;
			for (int j = 0; j < names1.length; j++) {
				if (names1[j].equals(n1)) {
					row = j;
					break;
				}
			}
			
			// find out which matrix column corresponds to the second value
			int col = -1;
			for (int j = 0; j < names2.length; j++) {
				if (names2[j].equals(n2)) {
					col = j;
					break;
				}
			}
			
			// find out which qualifier level corresponds to the qualifier value
			int qual = 0;
			for (int j = 0; j < qualifier.length; j++) {
				if (qualifier[j] == q) {
					qual = j;
					break;
				}
			}

			// add match to matrix (note that duplicates were dealt with at the statement filter stage)
			array[row][col][qual] = array[row][col][qual] + 1.0;
		}
		
		return array;
	}

	/**
	 * Compute the results. Choose the right method based on the settings.
	 */
	public void computeResults() {
		if (networkType.equals("onemode")) {
			computeOneModeMatrix();
		} else if (networkType.equals("twomode")) {
			computeTwoModeMatrix();
<<<<<<< HEAD
=======
		} else if (!networkType.equals("eventlist") && !timeWindow.equals("no")) {
			if (this.kernel.equals("no")) {
				computeTimeWindowMatrices();
			} else {
				computeKernelSmoothedTimeSlices();
			}
>>>>>>> a6ba5090
		}
	}

	/**
	 * Wrapper method to compute one-mode network matrix with class settings and save within class.
	 */
	private void computeOneModeMatrix() {
		ArrayList<Matrix> matrices = new ArrayList<Matrix>();
		matrices.add(this.computeOneModeMatrix(this.filteredEvents,	this.qualifierAggregation, this.startDateTime, this.stopDateTime));
		this.matrixResults = matrices;
	}

	Matrix computeOneModeMatrix(ArrayList<ExportEvent> processedEvents, String aggregation, LocalDateTime start, LocalDateTime stop) {

		// unique values
		int[] qualifier = new int[] {0, 1};
		String[] names1 = this.filteredEvents.stream().map(p -> p.getVariable1()).distinct().sorted().toArray(String[]::new);
		String[] names2 = this.filteredEvents.stream().map(p -> p.getVariable2()).distinct().sorted().toArray(String[]::new);

		if (processedEvents.size() == 0) {
			double[][] m = new double[names1.length][names1.length];
			Matrix mt = new Matrix(m, names1, names1, true, start, stop);
			return mt;
		}

		double[][][] array = createArray(processedEvents);
		double[][] mat1 = new double[names1.length][names1.length];  // square matrix for results

		double i1count = 0.0;
		double i2count = 0.0;
		for (int i1 = 0; i1 < names1.length; i1++) {
			for (int i2 = 0; i2 < names1.length; i2++) {
				if (i1 != i2) {
					for (int j = 0; j < names2.length; j++) {
						// "ignore": sum up i1 and i2 independently over levels of k, then multiply.
						// In the binary case, this amounts to counting how often each concept is used and then multiplying frequencies.
						if (aggregation.equals("ignore")) {
							i1count = 0.0;
							i2count = 0.0;
							for (int k = 0; k < qualifier.length; k++) {
								i1count = i1count + array[i1][j][k];
								i2count = i2count + array[i2][j][k];
							}
							mat1[i1][i2] = mat1[i1][i2] + i1count * i2count;
						} else {
							for (int k1 = 0; k1 < qualifier.length; k1++) {
								for (int k2 = 0; k2 < qualifier.length; k2++) {
									if (aggregation.equals("congruence")) {
										// "congruence": sum up proximity of i1 and i2 per level of k, weighted by joint usage.
										// In the binary case, this reduces to the sum of weighted matches per level of k
										mat1[i1][i2] = mat1[i1][i2] + (array[i1][j][k1] * array[i2][j][k2] * (1.0 - ((Math.abs(qualifier[k1] - qualifier[k2])))));
									} else if (aggregation.equals("conflict")) {
										// "conflict": same as congruence, but distance instead of proximity
										mat1[i1][i2] = mat1[i1][i2] + (array[i1][j][k1] * array[i2][j][k2] * ((Math.abs(qualifier[k1] - qualifier[k2]))));
									} else if (aggregation.equals("subtract")) {
										// "subtract": congruence - conflict
										mat1[i1][i2] = mat1[i1][i2] + (array[i1][j][k1] * array[i2][j][k2] * (1.0 - ((Math.abs(qualifier[k1] - qualifier[k2])))));
										mat1[i1][i2] = mat1[i1][i2] - (array[i1][j][k1] * array[i2][j][k2] * ((Math.abs(qualifier[k1] - qualifier[k2]))));
									}
								}
							}
						}
					}

					// normalization
					double norm = 1.0;
					if (this.normalization.equals("no")) {
						norm = 1.0;
					} else if (this.normalization.equals("average")) {
						i1count = 0.0;
						i2count = 0.0;
						for (int j = 0; j < names2.length; j++) {
							for (int k = 0; k < qualifier.length; k++) {
								i1count = i1count + array[i1][j][k];
								i2count = i2count + array[i2][j][k];
							}
						}
						norm = (i1count + i2count) / 2;
					} else if (this.normalization.equals("jaccard")) {
						double m10 = 0.0;
						double m01 = 0.0;
						double m11 = 0.0;
						for (int j = 0; j < names2.length; j++) {
							for (int k = 0; k < qualifier.length; k++) {
								if (array[i2][j][k] == 0) {
									m10 = m10 + array[i1][j][k];
								}
								if (array[i1][j][k] == 0) {
									m01 = m01 + array[i2][j][k];
								}
								if (array[i1][j][k] > 0 && array[i2][j][k] > 0) {
									m11 = m11 + (array[i1][j][k] * array[i2][j][k]);
								}
							}
						}
						norm = m01 + m10 + m11;
					} else if (this.normalization.equals("cosine")) {
						i1count = 0.0;
						i2count = 0.0;
						for (int j = 0; j < names2.length; j++) {
							for (int k = 0; k < qualifier.length; k++) {
								i1count = i1count + array[i1][j][k];
								i2count = i2count + array[i2][j][k];
							}
						}
						norm = Math.sqrt(i1count * i1count) * Math.sqrt(i2count * i2count);
					}
					if (norm == 0) {
						mat1[i1][i2] = 0;
					} else {
						mat1[i1][i2] = mat1[i1][i2] / norm;
					}
				}
			}
		}

		// does the matrix contain only integer values? (i.e., no normalization and boolean or short text qualifier)
		boolean integerBoolean;
		if (this.normalization.equals("no")) {
			integerBoolean = true;
		} else {
			integerBoolean = false;
		}

		Matrix matrix = new Matrix(mat1, names1, names1, integerBoolean, start, stop);
		matrix.setNumStatements(this.filteredEvents.size());
		return matrix;
	}

	/**
	 * Wrapper method to compute two-mode network matrix with class settings.
	 */
	public void computeTwoModeMatrix() {
		ArrayList<Matrix> matrices = new ArrayList<Matrix>();
		matrices.add(this.computeTwoModeMatrix(this.filteredEvents,	this.startDateTime, this.stopDateTime));
		this.matrixResults = matrices;
	}

	/**
	 * Create a two-mode network {@link Matrix}.
	 *
	 * @param processedEvents Usually the filtered list of export
	 *   statements, but it can be a more processed list of export statements,
	 *   for example for use in constructing a time window sequence of networks.
	 * @param start Start date/time.
	 * @param stop End date/time.
	 * @return {@link Matrix Matrix} object containing a two-mode network matrix.
	 */
	private Matrix computeTwoModeMatrix(ArrayList<ExportEvent> processedEvents, LocalDateTime start, LocalDateTime stop) {

		// unique values
		int[] qualifier = new int[] {0, 1};
		String[] names1 = this.filteredEvents.stream().map(p -> p.getVariable1()).distinct().sorted().toArray(String[]::new);
		String[] names2 = this.filteredEvents.stream().map(p -> p.getVariable2()).distinct().sorted().toArray(String[]::new);

		if (processedEvents.size() == 0) {
			double[][] m = new double[names1.length][names2.length];
			Matrix mt = new Matrix(m, names1, names2, true, start, stop);
			return mt;
		}

		double[][][] array = createArray(processedEvents);

		// combine levels of the qualifier variable conditional on qualifier aggregation option
		double[][] mat = new double[names1.length][names2.length];  // initialized with zeros
		HashMap<Integer, ArrayList> combinations = new HashMap<Integer, ArrayList>();
		for (int i = 0; i < names1.length; i++) {
			for (int j = 0; j < names2.length; j++) {
				if (this.qualifierAggregation.equals("combine")) { // combine
					double[] vec = array[i][j]; // may be weighted, so create a second, binary vector vec2
					int[] vec2 = new int[vec.length];
					ArrayList qualVal;
					qualVal = new ArrayList<Integer>();
					for (int k = 0; k < vec.length; k++) {
						if (vec[k] > 0) {
							vec2[k] = 1;
						}
						qualVal.add(qualifier[k]);
					}
					int lr = lexRank(vec2);
					mat[i][j] = lr; // compute lexical rank, i.e., map the combination of values to a single integer
					combinations.put(lr, qualVal); // the bijection needs to be stored for later reporting
				} else {
					for (int k = 0; k < qualifier.length; k++) {
						if (this.qualifierAggregation.equals("ignore")) { // ignore
							mat[i][j] = mat[i][j] + array[i][j][k]; // duplicates were already filtered out in the statement filter, so just add
						} else if (this.qualifierAggregation.equals("subtract")) { // subtract
							if (qualifier[k] == 0) { // zero category: subtract number of times this happens from edge weight
								mat[i][j] = mat[i][j] - array[i][j][k];
							} else if (qualifier[k] > 0) { // one category: add number of times this happens to edge weight
								mat[i][j] = mat[i][j] + array[i][j][k];
							}
						}
					}
				}
			}
		}

		// report combinations if necessary
		if (combinations.size() > 0) {
			String s = "";
			Iterator<Integer> keyIterator = combinations.keySet().iterator();
			while (keyIterator.hasNext()){
				Integer key = (Integer) keyIterator.next();
				ArrayList<Integer> values = combinations.get(key);
				s = "An edge weight of " + key + " maps onto combination: ";
				for (int i = 0; i < values.size(); i++) {
					s = s + values.get(i) + " ";
				}
				s = s + "\n";
			}
			LogEvent l = new LogEvent(Logger.MESSAGE,
					"Qualifier \"combine\" option combinatorial mapping established.",
					s);
			Dna.logger.log(l);
		}

		// normalization
		boolean integerBoolean = false;
		if (this.normalization.equals("no")) {
			integerBoolean = true;
		} else if (this.normalization.equals("activity")) {
			integerBoolean = false;
			double currentDenominator;
			for (int i = 0; i < names1.length; i++) {
				currentDenominator = 0.0;
				if (qualifierAggregation.equals("ignore")) { // iterate through columns of matrix and sum weighted values
					for (int j = 0; j < names2.length; j++) {
						currentDenominator = currentDenominator + mat[i][j];
					}
				} else if (qualifierAggregation.equals("combine")) { // iterate through columns of matrix and count how many are larger than one
					LogEvent l = new LogEvent(Logger.WARNING,
							"Normalization and \"combine\" yield uninterpretable results.",
							"When exporting a network, the use of normalization and the qualifier setting \"combine\" were used together. These settings together yield results that cannot be interpreted in a meaningful way.");
					Dna.logger.log(l);
					for (int j = 0; j < names2.length; j++) {
						if (mat[i][j] > 0.0) {
							currentDenominator = currentDenominator + 1.0;
						}
					}
				} else if (qualifierAggregation.equals("subtract")) { // iterate through array and sum for different levels
					for (int j = 0; j < names2.length; j++) {
						for (int k = 0; k < qualifier.length; k++) {
							currentDenominator = currentDenominator + array[i][j][k];
						}
					}
				}
				for (int j = 0; j < names2.length; j++) { // divide all values by current denominator
					if (currentDenominator == 0) {
						mat[i][j] = 0;
					} else {
						mat[i][j] = mat[i][j] / currentDenominator;
					}
				}
			}
		} else if (this.normalization.equals("prominence")) {
			integerBoolean = false;
			double currentDenominator;
			for (int i = 0; i < names2.length; i++) {
				currentDenominator = 0.0;
				if (this.qualifierAggregation.equals("ignore")) { // iterate through rows of matrix and sum weighted values
					for (int j = 0; j < names1.length; j++) {
						currentDenominator = currentDenominator + mat[j][i];
					}
				} else if (this.qualifierAggregation.equals("combine")) { // iterate through rows of matrix and count how many are larger than one
					LogEvent l = new LogEvent(Logger.WARNING,
							"Normalization and \"combine\" yield uninterpretable results.",
							"When exporting a network, the use of normalization and the qualifier setting \"combine\" were used together. These settings together yield results that cannot be interpreted in a meaningful way.");
					Dna.logger.log(l);
					for (int j = 0; j < names1.length; j++) {
						if (mat[i][j] > 0.0) {
							currentDenominator = currentDenominator + 1.0;
						}
					}
				} else if (this.qualifierAggregation.equals("subtract")) { // iterate through array and sum for different levels
					for (int j = 0; j < names1.length; j++) {
						for (int k = 0; k < qualifier.length; k++) {
							currentDenominator = currentDenominator + array[j][i][k];
						}
					}
				}
				for (int j = 0; j < names1.length; j++) { // divide all values by current denominator
					if (currentDenominator == 0) {
						mat[j][i] = 0;
					} else {
						mat[j][i] = mat[j][i] / currentDenominator;
					}
				}
			}
		}

		// create Matrix object and return
		Matrix matrix = new Matrix(mat, names1, names2, integerBoolean, start, stop); // assemble the Matrix object with labels
		matrix.setNumStatements(this.filteredEvents.size());
		return matrix;
	}

    /**
     * Compute a series of network matrices using kernel smoothing.
     * This function creates a series of network matrices (one-mode or two-mode) similar to the time window approach,
     * but using kernel smoothing around a forward-moving mid-point on the time axis (gamma). The networks are defined
     * by the mid-point {@code gamma}, the window size {@code w}, and the kernel function. These parameters are saved in
     * the fields of the class. All networks have the same dimensions, i.e., isolates are included at any time point, to
     * make the networks comparable and amenable to distance functions and other pair-wise computations.
     */
	public void computeKernelSmoothedTimeSlices() {
		// check and fix normalization setting for unimplemented normalization settings
		if (Exporter.this.normalization.equals("jaccard") || Exporter.this.normalization.equals("cosine") || Exporter.this.normalization.equals("activity") || Exporter.this.normalization.equals("prominence")) {
			LogEvent l = new LogEvent(Logger.WARNING,
					Exporter.this.normalization + " normalization not implemented.",
					Exporter.this.normalization + " normalization has not been implemented (yet?) for kernel-smoothed networks. Using \"average\" normalization instead.");
			Exporter.this.normalization = "average";
			Dna.logger.log(l);
		}

		// check and fix two-mode qualifier aggregation for unimplemented settings
		if (Exporter.this.qualifierAggregation.equals("combine")) {
			LogEvent l = new LogEvent(Logger.WARNING,
					Exporter.this.qualifierAggregation + " qualifier aggregation not implemented.",
					Exporter.this.qualifierAggregation + " qualifier aggregation has not been implemented for kernel-smoothed networks. Using \"subtract\" qualifier aggregation instead.");
			Exporter.this.qualifierAggregation = "subtract";
			Dna.logger.log(l);
		}

		// initialise variables and constants
		Collections.sort(this.filteredStatements); // probably not necessary, but can't hurt to have it
		if (this.windowSize % 2 != 0) { // windowSize is the w constant in the paper; only even numbers are acceptable because adding or subtracting w / 2 to or from gamma would not yield integers
			this.windowSize = this.windowSize + 1;
		}
		LocalDateTime firstDate = Exporter.this.filteredStatements.get(0).getDateTime();
		LocalDateTime lastDate = Exporter.this.filteredStatements.get(Exporter.this.filteredStatements.size() - 1).getDateTime();
		final int W_HALF = windowSize / 2;
		LocalDateTime b = this.startDateTime.isBefore(firstDate) ? firstDate : this.startDateTime;  // start of statement list
		LocalDateTime e = this.stopDateTime.isAfter(lastDate) ? lastDate : this.stopDateTime;  // end of statement list
		LocalDateTime gamma = b; // current time while progressing through list of statements
		LocalDateTime e2 = e; // indented end point (e minus half w)
		if (Exporter.this.indentTime) {
			if (timeWindow.equals("minutes")) {
				gamma = gamma.plusMinutes(W_HALF);
				e2 = e.minusMinutes(W_HALF);
			} else if (timeWindow.equals("hours")) {
				gamma = gamma.plusHours(W_HALF);
				e2 = e.minusHours(W_HALF);
			} else if (timeWindow.equals("days")) {
				gamma = gamma.plusDays(W_HALF);
				e2 = e.minusDays(W_HALF);
			} else if (timeWindow.equals("weeks")) {
				gamma = gamma.plusWeeks(W_HALF);
				e2 = e.minusWeeks(W_HALF);
			} else if (timeWindow.equals("months")) {
				gamma = gamma.plusMonths(W_HALF);
				e2 = e.minusMonths(W_HALF);
			} else if (timeWindow.equals("years")) {
				gamma = gamma.plusYears(W_HALF);
				e2 = e.minusYears(W_HALF);
			}
		}

		// save the labels of the variables and qualifier and put indices in hash maps for fast retrieval
		String[] var1Values = extractLabels(Exporter.this.filteredStatements, Exporter.this.variable1, Exporter.this.variable1Document);
		String[] var2Values = extractLabels(Exporter.this.filteredStatements, Exporter.this.variable2, Exporter.this.variable2Document);
		String[] qualValues = new String[] { "" };
		if (Exporter.this.qualifier != null) {
			 qualValues = extractLabels(Exporter.this.filteredStatements, Exporter.this.qualifier, Exporter.this.qualifierDocument);
		}
		if (Exporter.this.qualifier != null && dataTypes.get(Exporter.this.qualifier).equals("integer")) {
			int[] qual = Exporter.this.originalStatements.stream().mapToInt(s -> (int) s.get(Exporter.this.qualifier)).distinct().sorted().toArray();
			if (qual.length < qualValues.length) {
				qualValues = IntStream.rangeClosed(qual[0], qual[qual.length - 1])
						.mapToObj(String::valueOf)
						.toArray(String[]::new);
			}
		}
		HashMap<String, Integer> var1Map = new HashMap<>();
		for (int i = 0; i < var1Values.length; i++) {
			var1Map.put(var1Values[i], i);
		}
		HashMap<String, Integer> var2Map = new HashMap<>();
		for (int i = 0; i < var2Values.length; i++) {
			var2Map.put(var2Values[i], i);
		}
		HashMap<String, Integer> qualMap = new HashMap<>();
		if (Exporter.this.qualifier != null) {
			for (int i = 0; i < qualValues.length; i++) {
				qualMap.put(qualValues[i], i);
			}
		}

		// create an array list of empty Matrix results, store all date-time stamps in them, and save indices in a hash map
		Exporter.this.matrixResults = new ArrayList<>();
		if (Exporter.this.kernel.equals("gaussian")) { // for each mid-point gamma, create an empty Matrix and save the start, mid, and end time points in it as defined by the start and end of the whole time range; the actual matrix is injected later
			if (timeWindow.equals("minutes")) {
				while (!gamma.isAfter(e2)) {
					Exporter.this.matrixResults.add(new Matrix(var1Values, Exporter.this.networkType.equals("onemode") ? var1Values : var2Values, false, b, gamma, e));
					gamma = gamma.plusMinutes(1);
				}
			} else if (timeWindow.equals("hours")) {
				while (!gamma.isAfter(e2)) {
					Exporter.this.matrixResults.add(new Matrix(var1Values, Exporter.this.networkType.equals("onemode") ? var1Values : var2Values, false, b, gamma, e));
					gamma = gamma.plusHours(1);
				}
			} else if (timeWindow.equals("days")) {
				while (!gamma.isAfter(e2)) {
					Exporter.this.matrixResults.add(new Matrix(var1Values, Exporter.this.networkType.equals("onemode") ? var1Values : var2Values, false, b, gamma, e));
					gamma = gamma.plusDays(1);
				}
			} else if (timeWindow.equals("weeks")) {
				while (!gamma.isAfter(e2)) {
					Exporter.this.matrixResults.add(new Matrix(var1Values, Exporter.this.networkType.equals("onemode") ? var1Values : var2Values, false, b, gamma, e));
					gamma = gamma.plusWeeks(1);
				}
			} else if (timeWindow.equals("months")) {
				while (!gamma.isAfter(e2)) {
					Exporter.this.matrixResults.add(new Matrix(var1Values, Exporter.this.networkType.equals("onemode") ? var1Values : var2Values, false, b, gamma, e));
					gamma = gamma.plusMonths(1);
				}
			} else if (timeWindow.equals("years")) {
				while (!gamma.isAfter(e2)) {
					Exporter.this.matrixResults.add(new Matrix(var1Values, Exporter.this.networkType.equals("onemode") ? var1Values : var2Values, false, b, gamma, e));
					gamma = gamma.plusYears(1);
				}
			}
		} else { // for each mid-point gamma, create an empty Matrix and save the start, mid, and end time points in it as defined by width w; the actual matrix is injected later
			if (timeWindow.equals("minutes")) {
				while (!gamma.isAfter(e2)) {
					Exporter.this.matrixResults.add(new Matrix(var1Values, Exporter.this.networkType.equals("onemode") ? var1Values : var2Values, false, gamma.minusMinutes(W_HALF).isBefore(b) ? b : gamma.minusMinutes(W_HALF), gamma, gamma.plusMinutes(W_HALF).isAfter(e) ? e : gamma.plusMinutes(W_HALF)));
					gamma = gamma.plusMinutes(1);
				}
			} else if (timeWindow.equals("hours")) {
				while (!gamma.isAfter(e2)) {
					Exporter.this.matrixResults.add(new Matrix(var1Values, Exporter.this.networkType.equals("onemode") ? var1Values : var2Values, false, gamma.minusHours(W_HALF).isBefore(b) ? b : gamma.minusHours(W_HALF), gamma, gamma.plusHours(W_HALF).isAfter(e) ? e : gamma.plusHours(W_HALF)));
					gamma = gamma.plusHours(1);
				}
			} else if (timeWindow.equals("days")) {
				while (!gamma.isAfter(e2)) {
					Exporter.this.matrixResults.add(new Matrix(var1Values, Exporter.this.networkType.equals("onemode") ? var1Values : var2Values, false, gamma.minusDays(W_HALF).isBefore(b) ? b : gamma.minusDays(W_HALF), gamma, gamma.plusDays(W_HALF).isAfter(e) ? e : gamma.plusDays(W_HALF)));
					gamma = gamma.plusDays(1);
				}
			} else if (timeWindow.equals("weeks")) {
				while (!gamma.isAfter(e2)) {
					Exporter.this.matrixResults.add(new Matrix(var1Values, Exporter.this.networkType.equals("onemode") ? var1Values : var2Values, false, gamma.minusWeeks(W_HALF).isBefore(b) ? b : gamma.minusWeeks(W_HALF), gamma, gamma.plusWeeks(W_HALF).isAfter(e) ? e : gamma.plusWeeks(W_HALF)));
					gamma = gamma.plusWeeks(1);
				}
			} else if (timeWindow.equals("months")) {
				while (!gamma.isAfter(e2)) {
					Exporter.this.matrixResults.add(new Matrix(var1Values, Exporter.this.networkType.equals("onemode") ? var1Values : var2Values, false, gamma.minusMonths(W_HALF).isBefore(b) ? b : gamma.minusMonths(W_HALF), gamma, gamma.plusMonths(W_HALF).isAfter(e) ? e : gamma.plusMonths(W_HALF)));
					gamma = gamma.plusMonths(1);
				}
			} else if (timeWindow.equals("years")) {
				while (!gamma.isAfter(e2)) {
					Exporter.this.matrixResults.add(new Matrix(var1Values, Exporter.this.networkType.equals("onemode") ? var1Values : var2Values, false, gamma.minusYears(W_HALF).isBefore(b) ? b : gamma.minusYears(W_HALF), gamma, gamma.plusYears(W_HALF).isAfter(e) ? e : gamma.plusYears(W_HALF)));
					gamma = gamma.plusYears(1);
				}
			}
		}

		// create a 3D array, go through the statements, and populate the array
		@SuppressWarnings("unchecked")
		ArrayList<ExportStatement>[][][] X = (ArrayList<ExportStatement>[][][]) new ArrayList<?>[var1Values.length][var2Values.length][qualValues.length];
		for (int i = 0; i < var1Values.length; i++) {
			for (int j = 0; j < var2Values.length; j++) {
				if (Exporter.this.qualifier == null) {
					X[i][j][0] = new ArrayList<ExportStatement>();
				} else {
					for (int k = 0; k < qualValues.length; k++) {
						X[i][j][k] = new ArrayList<ExportStatement>();
					}
				}
			}
		}

		Exporter.this.filteredStatements.stream().forEach(s -> {
			int var1Index = -1;
			if (Exporter.this.variable1Document) {
				if (Exporter.this.variable1.equals("author")) {
					var1Index = var1Map.get(s.getAuthor());
				} else if (Exporter.this.variable1.equals("source")) {
					var1Index = var1Map.get(s.getSource());
				} else if (Exporter.this.variable1.equals("section")) {
					var1Index = var1Map.get(s.getSection());
				} else if (Exporter.this.variable1.equals("type")) {
					var1Index = var1Map.get(s.getType());
				} else if (Exporter.this.variable1.equals("id")) {
					var1Index = var1Map.get(s.getDocumentIdAsString());
				} else if (Exporter.this.variable1.equals("title")) {
					var1Index = var1Map.get(s.getTitle());
				}
			} else {
				var1Index = var1Map.get(((Entity) s.get(Exporter.this.variable1)).getValue());
			}
			int var2Index = -1;
			if (Exporter.this.variable2Document) {
				if (Exporter.this.variable2.equals("author")) {
					var2Index = var2Map.get(s.getAuthor());
				} else if (Exporter.this.variable2.equals("source")) {
					var2Index = var2Map.get(s.getSource());
				} else if (Exporter.this.variable2.equals("section")) {
					var2Index = var2Map.get(s.getSection());
				} else if (Exporter.this.variable2.equals("type")) {
					var2Index = var2Map.get(s.getType());
				} else if (Exporter.this.variable2.equals("id")) {
					var2Index = var2Map.get(s.getDocumentIdAsString());
				} else if (Exporter.this.variable2.equals("title")) {
					var2Index = var2Map.get(s.getTitle());
				}
			} else {
				var2Index = var2Map.get(((Entity) s.get(Exporter.this.variable2)).getValue());
			}
			int qualIndex = -1;
			if (Exporter.this.qualifierDocument && Exporter.this.qualifier != null) {
				if (Exporter.this.qualifier.equals("author")) {
					qualIndex = qualMap.get(s.getAuthor());
				} else if (Exporter.this.qualifier.equals("source")) {
					qualIndex = qualMap.get(s.getSource());
				} else if (Exporter.this.qualifier.equals("section")) {
					qualIndex = qualMap.get(s.getSection());
				} else if (Exporter.this.qualifier.equals("type")) {
					qualIndex = qualMap.get(s.getType());
				} else if (Exporter.this.qualifier.equals("id")) {
					qualIndex = qualMap.get(s.getDocumentIdAsString());
				} else if (Exporter.this.qualifier.equals("title")) {
					qualIndex = qualMap.get(s.getTitle());
				}
			} else {
				if (Exporter.this.qualifier == null) {
					qualIndex = 0;
				} else if (dataTypes.get(Exporter.this.qualifier).equals("integer") || dataTypes.get(Exporter.this.qualifier).equals("boolean")) {
					qualIndex = qualMap.get(String.valueOf((int) s.get(Exporter.this.qualifier)));
				} else {
					qualIndex = qualMap.get(((Entity) s.get(Exporter.this.qualifier)).getValue());
				}
			}
			X[var1Index][var2Index][qualIndex].add(s);
		});

		// process each matrix result in a parallel stream instead of for-loop and add calculation results
		ArrayList<Matrix> processedResults = ProgressBar.wrap(Exporter.this.matrixResults.parallelStream(), "Kernel smoothing")
				.map(matrixResult -> processTimeSlice(matrixResult, X))
				.collect(Collectors.toCollection(ArrayList::new));
		Exporter.this.matrixResults = processedResults;
	}

	/**
	 * Compute a one-mode or two-mode network matrix with kernel-weighting and inject it into a {@link Matrix} object.
	 * To compute the kernel-weighted network projection, the 3D array X with statement array lists corresponding to
	 * each i-j-k combination is needed because it stores the statement data including their date-time stamp, and
	 * the current matrix result is needed because it stores the mid-point gamma. The kernel-weighted temporal distance
	 * between the statement time and gamma is computed and used in creating the network.
	 *
	 * @param matrixResult The matrix result into which the network matrix will be inserted.
	 * @param X A 3D array containing the data.
	 * @return The matrix result after inserting the network matrix.
	 */
	private Matrix processTimeSlice(Matrix matrixResult, ArrayList<ExportStatement>[][][] X) {
		if (this.networkType.equals("twomode")) {
			double[][] m = new double[X.length][X[0].length];
			for (int i = 0; i < X.length; i++) {
				for (int j = 0; j < X[0].length; j++) {
					for (int k = 0; k < X[0][0].length; k++) {
						for (int t = 0; t < X[i][j][k].size(); t++) {
							if (Exporter.this.kernel.equals("gaussian") || (!X[i][j][k].get(t).getDateTime().isBefore(matrixResult.getStart()) && !X[i][j][k].get(t).getDateTime().isAfter(matrixResult.getStop()))) { // for computational efficiency, don't include statements outside of temporal bandwidth in computations if not necessary
								if (Exporter.this.qualifierAggregation.equals("ignore")) {
									m[i][j] = m[i][j] + zeta(X[i][j][k].get(t).getDateTime(), matrixResult.getDateTime(), Exporter.this.windowSize, Exporter.this.timeWindow, Exporter.this.kernel);
								} else if (Exporter.this.qualifierAggregation.equals("subtract")) {
									if (Exporter.this.dataTypes.get(Exporter.this.qualifier).equals("boolean")) {
										m[i][j] = m[i][j] + (((double) k) - 0.5) * 2 * zeta(X[i][j][k].get(t).getDateTime(), matrixResult.getDateTime(), Exporter.this.windowSize, Exporter.this.timeWindow, Exporter.this.kernel);
									} else if (Exporter.this.dataTypes.get(Exporter.this.qualifier).equals("integer")) {
										m[i][j] = m[i][j] + k * zeta(X[i][j][k].get(t).getDateTime(), matrixResult.getDateTime(), Exporter.this.windowSize, Exporter.this.timeWindow, Exporter.this.kernel);
									} else if (Exporter.this.dataTypes.get(Exporter.this.qualifier).equals("short text")) {
										m[i][j] = m[i][j] + zeta(X[i][j][k].get(t).getDateTime(), matrixResult.getDateTime(), Exporter.this.windowSize, Exporter.this.timeWindow, Exporter.this.kernel);
									}
								}
							}
						}
					}
				}
			}
			matrixResult.setMatrix(m);
		} else if (this.networkType.equals("onemode")) {
			double[][] m = new double[X.length][X.length];
			double[][] norm = new double[X.length][X.length];
			for (int i = 0; i < X.length; i++) {
				for (int i2 = 0; i2 < X.length; i2++) {
					for (int j = 0; j < X[0].length; j++) {
						for (int k = 0; k < X[0][0].length; k++) {
							if (Exporter.this.normalization.equals("average") && X[i][j][k].size() + X[i2][j][k].size() != 0.0) {
								norm[i][i2] = norm[i][i2] + 2.0 / (X[i][j][k].size() + X[i2][j][k].size());
							}
							for (int k2 = 0; k2 < X[0][0].length; k2++) {
								double qsim = 1.0;
								if (Exporter.this.qualifier != null && !dataTypes.get(Exporter.this.qualifier).equals("short text") && !Exporter.this.qualifierDocument) {
									qsim = Math.abs(1.0 - ((double) Math.abs(k - k2) / (double) Math.abs(X[0][0].length - 1)));
								}
								double qdiff = 1.0 - qsim;
								for (int t = 0; t < X[i][j][k].size(); t++) {
									if (Exporter.this.kernel.equals("gaussian") || (!X[i][j][k].get(t).getDateTime().isBefore(matrixResult.getStart()) && !X[i][j][k].get(t).getDateTime().isAfter(matrixResult.getStop()))) { // for computational efficiency, don't include statements outside of temporal bandwidth in computations if not necessary
										double z1 = zeta(X[i][j][k].get(t).getDateTime(), matrixResult.getDateTime(), Exporter.this.windowSize, Exporter.this.timeWindow, Exporter.this.kernel);
										for (int t2 = 0; t2 < X[i2][j][k2].size(); t2++) {
											if (Exporter.this.kernel.equals("gaussian") || (!X[i2][j][k2].get(t2).getDateTime().isBefore(matrixResult.getStart()) && !X[i2][j][k2].get(t2).getDateTime().isAfter(matrixResult.getStop()))) { // for computational efficiency, don't include statements outside of temporal bandwidth in computations if not necessary
												double z2 = zeta(X[i2][j][k2].get(t2).getDateTime(), matrixResult.getDateTime(), Exporter.this.windowSize, Exporter.this.timeWindow, Exporter.this.kernel);
												double z = Math.sqrt(z1 * z2);
												if (Exporter.this.qualifierAggregation.equals("congruence")) {
													m[i][i2] = m[i][i2] + qsim * z;
												} else if (Exporter.this.qualifierAggregation.equals("conflict")) {
													m[i][i2] = m[i][i2] + qdiff * z;
												} else if (Exporter.this.qualifierAggregation.equals("subtract")) {
													m[i][i2] = m[i][i2] + qsim * z - qdiff * z;
												} else if (Exporter.this.qualifierAggregation.equals("ignore")) {
													m[i][i2] = m[i][i2] + z;
												}
											}
										}
									}
								}
							}
						}
					}
				}
			}
			if (Exporter.this.normalization.equals("average")) {
				for (int i = 0; i < X.length; i++) {
					for (int i2 = 0; i2 < X.length; i2++) {
						if (m[i][i2] != 0.0 && norm[i][i2] != 0.0) {
							m[i][i2] = m[i][i2] * norm[i][i2];
						}
					}
				}
			}
			matrixResult.setMatrix(m);
		}
		return matrixResult;
	}

    /**
     * Return a standardized time weight after applying a kernel function to a time difference.
     *
     * @param t The current time in the time window.
     * @param gamma The mid-point of the time window.
     * @param w The width of the time window, which defines the beginning and end of the time window.
     * @param timeWindow The time unit. Valid values are {@code "seconds"}, {@code "minutes"}, {@code "hours"}, {@code "days"}, {@code "weeks"}, {@code "months"}, and {@code "years"}.
     * @param kernel The kernel function ({@code "uniform"}, {@code "epanechnikov"}, {@code "triangular"}, or {@code "gaussian"}).
     * @return Kernel-weighted time difference between time points t and gamma.
     */
	private double zeta(LocalDateTime t, LocalDateTime gamma, int w, String timeWindow, String kernel) {
		Duration duration = Duration.between(t, gamma);
		Period period;
		long diff = 0;
        switch (timeWindow) {
            case "seconds":
                diff = duration.toSeconds();
                break;
            case "minutes":
                diff = duration.toMinutes();
                break;
            case "hours":
                diff = duration.toHours();
                break;
			case "days":
				diff = duration.toDays();
				break;
			case "weeks":
				diff = duration.toDays() / 7;
				break;
			case "months":
				period = Period.between(t.toLocalDate(), gamma.toLocalDate());
				diff = period.getMonths() + (long) period.getYears() * (long) 12;
				break;
			case "years":
				period = Period.between(t.toLocalDate(), gamma.toLocalDate());
				diff = period.getYears();
				break;
        }

		double diff_std = 2 * (double) diff / (double) w; // standardised time difference between -1 and 1

		if (kernel.equals("uniform")) {
			if (diff_std >= -1 && diff_std <= 1) {
				return 0.5;
			} else {
				return 0.0;
			}
		} else if (kernel.equals("epanechnikov")) {
			if (diff_std >= -1 && diff_std <= 1) {
				return 0.75 * (1.0 - diff_std) * (1.0 - diff_std);
			} else {
				return 0.0;
			}
		} else if (kernel.equals("triangular")) {
			if (diff_std >= -1 && diff_std <= 1) {
				return Math.abs(1.0 - diff_std);
			} else {
				return 0.0;
			}
		} else if (kernel.equals("gaussian")) {
			return (1.0 / Math.sqrt(2.0 * Math.PI)) * Math.exp(-0.5 * diff_std * diff_std);
		}
		return 0.0;
	}

	/**
	 * Normalize all values in each results matrix to make them sum to 1.0. Useful for phase transition methods. Called
	 * directly from R.
	 */
	public void normalizeMatrixResultsToOne() {
		try (ProgressBar pb = new ProgressBar("Matrix normalization", Exporter.this.matrixResults.size())) {
			for (Matrix matrixResult : Exporter.this.matrixResults) {
				double[][] matrix = matrixResult.getMatrix();
				double sum = 0.0;
				for (double[] rows : matrix) {
					for (int j = 0; j < matrix[0].length; j++) {
						sum += rows[j];
					}
				}
				if (sum != 0.0) {
					for (int i = 0; i < matrix.length; i++) {
						for (int j = 0; j < matrix[0].length; j++) {
							matrix[i][j] = matrix[i][j] / sum;
						}
					}
				}
				pb.step();
			}
		}
	}

	/**
	 * Compute a distance matrix for the elements of the matrix results stored in the Exporter class.
	 *
	 * @param distanceMethod The distance method: {@code "absdiff"} for the sum of element-wise absolute differences or {@code "spectral"} for normalized Laplacian distances
	 * @return The distance matrix as a 2D array.
	 */
	public double[][] computeDistanceMatrix(String distanceMethod) {
		int t = Exporter.this.matrixResults.size();
		double[][] distanceMatrix = new double[t][t];
		int dim = Exporter.this.matrixResults.get(0).getMatrix().length;
		double[][] eigenvalues = new double[t][dim];

		// precompute eigenvalues to avoid race conditions
		if (distanceMethod.equals("spectral")) {
			ProgressBar.wrap(IntStream.range(0, Exporter.this.matrixResults.size()).parallel(), "Normalized eigenvalues").forEach(i -> {
				eigenvalues[i] = computeNormalizedEigenvalues(Exporter.this.matrixResults.get(i).getMatrix(), "ojalgo"); // TODO: try out "apache", debug, and compare speed
			});
		}

		ProgressBar.wrap(IntStream.range(0, Exporter.this.matrixResults.size()).parallel(), "Distance matrix").forEach(i -> {
			IntStream.range(i + 1, Exporter.this.matrixResults.size()).forEach(j -> { // start from i + 1 to ensure symmetry and avoid redundant computation (= upper triangle)
				double distance = 0.0;
				if (distanceMethod.equals("spectral")) {
					distance = spectralLoss(eigenvalues[i], eigenvalues[j]);
				} else if (distanceMethod.equals("absdiff")) { // sum of element-wise absolute differences
					for (int a = 0; a < Exporter.this.matrixResults.get(i).getMatrix().length; a++) {
						for (int b = 0; b < Exporter.this.matrixResults.get(j).getMatrix()[0].length; b++) {
							distance += Math.abs(Exporter.this.matrixResults.get(i).getMatrix()[a][b] - Exporter.this.matrixResults.get(j).getMatrix()[a][b]);
						}
					}
				}
				distanceMatrix[i][j] = distance;
				distanceMatrix[j][i] = distance; // since the distance matrix is symmetric, set both [i][j] and [j][i]
			});
		});
		return distanceMatrix;
	}

	/**
<<<<<<< HEAD
=======
	 * Create a series of one-mode or two-mode networks using a moving time window.
	 */
	public void computeTimeWindowMatrices() {
		ArrayList<Matrix> timeWindowMatrices = new ArrayList<Matrix>();
		Collections.sort(this.filteredStatements); // probably not necessary, but can't hurt to have it
		ArrayList<ExportStatement> currentWindowStatements = new ArrayList<ExportStatement>(); // holds all statements in the current time window
		ArrayList<ExportStatement> startStatements = new ArrayList<ExportStatement>(); // holds all statements corresponding to the time stamp of the first statement in the window
		ArrayList<ExportStatement> stopStatements = new ArrayList<ExportStatement>(); // holds all statements corresponding to the time stamp of the last statement in the window
		ArrayList<ExportStatement> beforeStatements = new ArrayList<ExportStatement>(); // holds all statements between (and excluding) the time stamp of the first statement in the window and the focal statement
		ArrayList<ExportStatement> afterStatements = new ArrayList<ExportStatement>(); // holds all statements between (and excluding) the focal statement and the time stamp of the last statement in the window
		if (this.timeWindow.equals("events")) {
			try (ProgressBar pb = new ProgressBar("Time window matrices", this.filteredStatements.size())) {
				pb.stepTo(0);
				if (this.windowSize < 2) {
					LogEvent l = new LogEvent(Logger.WARNING,
							"Time window size < 2 was chosen.",
							"When exporting a network, the time window size must be at least two events. With one statement event, there can be no ties in the network.");
					Dna.logger.log(l);
				}
				int iteratorStart, iteratorStop, i, j;
				int samples;
				for (int t = 0; t < this.filteredStatements.size(); t++) {
					int halfDuration = (int) Math.floor(this.windowSize / 2);
					iteratorStart = t - halfDuration;
					iteratorStop = t + halfDuration;

					startStatements.clear();
					stopStatements.clear();
					beforeStatements.clear();
					afterStatements.clear();
					if (iteratorStart >= 0 && iteratorStop < this.filteredStatements.size()) {
						for (i = 0; i < this.filteredStatements.size(); i++) {
							if (this.filteredStatements.get(i).getDateTime().equals(this.filteredStatements.get(iteratorStart).getDateTime())) {
								startStatements.add(this.filteredStatements.get(i));
							}
							if (this.filteredStatements.get(i).getDateTime().equals(this.filteredStatements.get(iteratorStop).getDateTime())) {
								stopStatements.add(this.filteredStatements.get(i));
							}
							if (this.filteredStatements.get(i).getDateTime().isAfter(this.filteredStatements.get(iteratorStart).getDateTime()) && i < t) {
								beforeStatements.add(this.filteredStatements.get(i));
							}
							if (this.filteredStatements.get(i).getDateTime().isBefore(this.filteredStatements.get(iteratorStop).getDateTime()) && i > t) {
								afterStatements.add(this.filteredStatements.get(i));
							}
						}
						if (startStatements.size() + beforeStatements.size() > halfDuration || stopStatements.size() + afterStatements.size() > halfDuration) {
							samples = 1; // this number should be larger than the one below, for example 10 (for 10 random combinations of start and stop statements)
						} else {
							samples = 1;
						}

						for (j = 0; j < samples; j++) {
							// add statements from start, before, after, and stop set to current window
							currentWindowStatements.clear();
							Collections.shuffle(startStatements);
							for (i = 0; i < halfDuration - beforeStatements.size(); i++) {
								currentWindowStatements.add(startStatements.get(i));
							}
							currentWindowStatements.addAll(beforeStatements);
							currentWindowStatements.add(this.filteredStatements.get(t));
							currentWindowStatements.addAll(afterStatements);
							Collections.shuffle(stopStatements);
							for (i = 0; i < halfDuration - afterStatements.size(); i++) {
								currentWindowStatements.add(stopStatements.get(i));
							}

							// convert time window to network and add to list
							if (currentWindowStatements.size() > 0) {
								int firstDocId = currentWindowStatements.get(0).getDocumentId();
								LocalDateTime first = null;
								for (i = 0; i < this.documents.size(); i++) {
									if (firstDocId == this.documents.get(i).getId()) {
										first = documents.get(i).getDateTime();
										break;
									}
								}
								int lastDocId = currentWindowStatements.get(currentWindowStatements.size() - 1).getDocumentId();
								LocalDateTime last = null;
								for (i = this.documents.size() - 1; i > -1; i--) {
									if (lastDocId == this.documents.get(i).getId()) {
										last = this.documents.get(i).getDateTime();
										break;
									}
								}
								Matrix m;
								if (this.networkType.equals("twomode")) {
									m = computeTwoModeMatrix(currentWindowStatements, first, last);
									m.setDateTime(this.filteredStatements.get(t).getDateTime());
									m.setNumStatements(currentWindowStatements.size());
									timeWindowMatrices.add(m);
								} else {
									if (qualifierAggregation.equals("congruence & conflict")) { // note: the networks are saved in alternating order and need to be disentangled
										m = computeOneModeMatrix(currentWindowStatements, "congruence", first, last);
										m.setDateTime(this.filteredStatements.get(t).getDateTime());
										m.setNumStatements(currentWindowStatements.size());
										timeWindowMatrices.add(m);
										m = computeOneModeMatrix(currentWindowStatements, "conflict", first, last);
										m.setDateTime(this.filteredStatements.get(t).getDateTime());
										m.setNumStatements(currentWindowStatements.size());
										timeWindowMatrices.add(m);
									} else {
										m = computeOneModeMatrix(currentWindowStatements, this.qualifierAggregation, first, last);
										m.setDateTime(this.filteredStatements.get(t).getDateTime());
										m.setNumStatements(currentWindowStatements.size());
										timeWindowMatrices.add(m);
									}

								}
							}
						}
					}
					pb.stepTo(t + 1);
				}
			}
		} else {
			try (ProgressBar pb = new ProgressBar("Time window matrices", 100)) {
				long percent = 0;
				pb.stepTo(percent);
				LocalDateTime startCalendar = this.startDateTime; // start of statement list
				LocalDateTime stopCalendar = this.stopDateTime; // end of statement list
				LocalDateTime currentTime = this.startDateTime; // current time while progressing through list of statements
				LocalDateTime windowStart; // start of the time window
				LocalDateTime windowStop; // end of the time window
				LocalDateTime iTime; // time of the statement to be potentially added to the time slice
				int addition = 0;
				while (!currentTime.isAfter(stopCalendar)) {
					LocalDateTime matrixTime = currentTime;
					windowStart = matrixTime;
					windowStop = matrixTime;
					currentWindowStatements.clear();
					addition = (int) Math.round(((double) windowSize - 1) / 2);
					if (timeWindow.equals("seconds")) {
						windowStart = windowStart.minusSeconds(addition);
						windowStop = windowStop.plusSeconds(addition);
						currentTime = currentTime.plusSeconds(1);
					} else if (timeWindow.equals("minutes")) {
						windowStart = windowStart.minusMinutes(addition);
						windowStop = windowStop.plusMinutes(addition);
						currentTime = currentTime.plusMinutes(1);
					} else if (timeWindow.equals("hours")) {
						windowStart = windowStart.minusHours(addition);
						windowStop = windowStop.plusHours(addition);
						currentTime = currentTime.plusHours(1);
					} else if (timeWindow.equals("days")) {
						windowStart = windowStart.minusDays(addition);
						windowStop = windowStop.plusDays(addition);
						currentTime = currentTime.plusDays(1);
					} else if (timeWindow.equals("weeks")) {
						windowStart = windowStart.minusWeeks(addition);
						windowStop = windowStop.plusWeeks(addition);
						currentTime = currentTime.plusWeeks(1);
					} else if (timeWindow.equals("months")) {
						windowStart = windowStart.minusMonths(addition);
						windowStop = windowStop.plusMonths(addition);
						currentTime = currentTime.plusMonths(1);
					} else if (timeWindow.equals("years")) {
						windowStart = windowStart.minusYears(addition);
						windowStop = windowStop.plusYears(addition);
						currentTime = currentTime.plusYears(1);
					}
					if (!windowStart.isBefore(startCalendar) && !windowStop.isAfter(stopCalendar)) {
						for (int i = 0; i < this.filteredStatements.size(); i++) {
							iTime = this.filteredStatements.get(i).getDateTime();
							if (!iTime.isBefore(windowStart) && !iTime.isAfter(windowStop)) {
								currentWindowStatements.add(this.filteredStatements.get(i));
							}
						}
						// if (currentWindowStatements.size() > 0) {
							Matrix m;
							if (this.networkType.equals("twomode")) {
								m = computeTwoModeMatrix(currentWindowStatements, windowStart, windowStop);
							} else {
								m = computeOneModeMatrix(currentWindowStatements, this.qualifierAggregation, windowStart, windowStop);
							}
							m.setDateTime(matrixTime);
							m.setNumStatements(currentWindowStatements.size());
							timeWindowMatrices.add(m);
						// }
					}
					percent = 100 * (currentTime.toEpochSecond(ZoneOffset.UTC) - startCalendar.toEpochSecond(ZoneOffset.UTC)) / (stopCalendar.toEpochSecond(ZoneOffset.UTC) - startCalendar.toEpochSecond(ZoneOffset.UTC));
					pb.stepTo(percent);
				}
			}
		}
		this.matrixResults = timeWindowMatrices;
	}
	
	/**
	 * Get the computed network matrix results as an array list.
	 * 
	 * @return An array list of {@link Matrix Matrix} objects. If time window functionality was used, there are
	 * multiple matrices in the list, otherwise just one.
	 */
	public ArrayList<Matrix> getMatrixResults() {
		if (this.matrixResults == null) {
			LogEvent l = new LogEvent(Logger.ERROR,
					"Results have not been computed and could not be returned.",
					"The network matrix results were not computed and cannot be returned. A null object will be returned instead.");
			Dna.logger.log(l);
		}
		return this.matrixResults;
	}

	/**
	 * Get the computed network matrix results as an array.
	 *
	 * @return An array of {@link Matrix Matrix} objects. If time window functionality was used, there are
	 * multiple matrices in the list, otherwise just one.
	 */
	public Matrix[] getMatrixResultsArray() {
		if (this.matrixResults == null) {
			LogEvent l = new LogEvent(Logger.ERROR,
					"Results have not been computed and could not be returned.",
					"The network matrix results were not computed and cannot be returned. A null object will be returned instead.");
			Dna.logger.log(l);
		}
		return this.matrixResults.stream().toArray(Matrix[]::new);
	}

	/**
>>>>>>> a6ba5090
	 * Write results to file.
	 */
	public void exportToFile() {
		if (fileFormat.equals("csv")) {
			exportCSV();
		} else if (fileFormat.equals("dl")) {
			exportDL();
		} else if (fileFormat.equals("graphml")) {
			exportGraphml();
		}
	}

	/**
<<<<<<< HEAD
=======
	 * Write an event list to a CSV file. The event list contains all filtered
	 * statements including their IDs, date/time stamps, variable values, text,
	 * and document meta-data. There is one statement per row. The event list
	 * can be used for estimating relational event models.
	 */
	private void eventCSV() {
		try (ProgressBar pb = new ProgressBar("Exporting events", this.filteredStatements.size())) {
			pb.stepTo(0);
			String key;
			DateTimeFormatter formatter = DateTimeFormatter.ofPattern("yyyy-MM-dd HH:mm:ss");
			try {
				BufferedWriter out = new BufferedWriter(new OutputStreamWriter(new FileOutputStream(this.outfile), "UTF-8"));
				out.write("\"statement_id\";\"time\"");
				for (int i = 0; i < statementType.getVariables().size(); i++) {
					out.write(";\"" + statementType.getVariables().get(i).getKey() + "\"");
				}
				out.write(";\"start_position\";\"stop_position\";\"text\";\"coder\";\"document_id\";\"document_title\";\"document_author\";\"document_source\";\"document_section\";\"document_type\"");
				ExportStatement s;
				for (int i = 0; i < this.filteredStatements.size(); i++) {
					s = this.filteredStatements.get(i);
					out.newLine();
					out.write(Integer.valueOf(s.getId()).toString()); // statement ID as a string
					out.write(";" + s.getDateTime().format(formatter));
					for (int j = 0; j < statementType.getVariables().size(); j++) {
						key = statementType.getVariables().get(j).getKey();
						if (this.dataTypes.get(key).equals("short text")) {
							out.write(";\"" + (((Entity) s.get(key)).getValue()).replaceAll(";", ",").replaceAll("\"", "'") + "\"");
						} else if (this.dataTypes.get(key).equals("long text")) {
							out.write(";\"" + ((String) s.get(key)).replaceAll(";", ",").replaceAll("\"", "'") + "\"");
						} else {
							out.write(";" + s.get(key));
						}
					}
					out.write(";" + Integer.valueOf(s.getStart()).toString());
					out.write(";" + Integer.valueOf(s.getStop()).toString());
					out.write(";\"" + s.getText().replaceAll(";", ",").replaceAll("\"", "'") + "\"");
					out.write(";" + Integer.valueOf(s.getCoderId()).toString());
					out.write(";" + s.getDocumentIdAsString());
					out.write(";\"" + s.getTitle().replaceAll(";", ",").replaceAll("\"", "'") + "\"");
					out.write(";\"" + s.getAuthor().replaceAll(";", ",").replaceAll("\"", "'") + "\"");
					out.write(";\"" + s.getSource().replaceAll(";", ",").replaceAll("\"", "'") + "\"");
					out.write(";\"" + s.getSection().replaceAll(";", ",").replaceAll("\"", "'") + "\"");
					out.write(";\"" + s.getType().replaceAll(";", ",").replaceAll("\"", "'") + "\"");
					pb.stepTo(i + 1);
				}
				out.close();
				LogEvent l = new LogEvent(Logger.MESSAGE,
						"Event list has been exported.",
						"Event list has been exported to \"" + this.outfile + "\".");
				Dna.logger.log(l);
			} catch (IOException e) {
				LogEvent l = new LogEvent(Logger.ERROR,
						"Error while saving event list as CSV file.",
						"Tried to save an event list to CSV file \"" + this.outfile + "\", but an error occurred. See stack trace.",
						e);
				Dna.logger.log(l);
			}
			pb.stepTo(this.filteredStatements.size());
		}
	}

	/**
>>>>>>> a6ba5090
	 * Export {@link Matrix Matrix} to a CSV matrix file.
	 */
	private void exportCSV() {
		try (ProgressBar pb = new ProgressBar("Exporting networks", this.matrixResults.size())) {
			pb.stepTo(0);
			String filename2;
			String filename1 = this.outfile.substring(0, this.outfile.length() - 4);
			String filename3 = this.outfile.substring(this.outfile.length() - 4, this.outfile.length());
			DateTimeFormatter formatter = DateTimeFormatter.ofPattern("yyyy-MM-dd HH:mm:ss");
			for (int k = 0; k < this.matrixResults.size(); k++) {
				// assemble file name for time window networks if necessary
				String filename = this.outfile;
				if (this.matrixResults.size() > 1) {
					filename2 = " " + String.format("%0" + String.valueOf(this.matrixResults.size()).length() + "d", k + 1) + " " + this.matrixResults.get(k).getDateTime().format(formatter);
					filename = filename1 + filename2 + filename3;
				}

				// get current data
				String[] rn = this.matrixResults.get(k).getRowNames();
				String[] cn = this.matrixResults.get(k).getColumnNames();
				int nr = rn.length;
				int nc = cn.length;
				double[][] mat = this.matrixResults.get(k).getMatrix();

				// export
				try {
					BufferedWriter out = new BufferedWriter(new OutputStreamWriter(new FileOutputStream(filename), "UTF8"));
					out.write("\"\"");
					for (int i = 0; i < nc; i++) {
						out.write(";\"" + cn[i].replaceAll("\"", "'") + "\"");
					}
					for (int i = 0; i < nr; i++) {
						out.newLine();
						out.write("\"" + rn[i].replaceAll("\"", "'") + "\"");
						for (int j = 0; j < nc; j++) {
							if (this.matrixResults.get(k).getInteger()) {
								out.write(";" + (int) mat[i][j]);
							} else {
								out.write(";" + String.format(new Locale("en"), "%.6f", mat[i][j])); // six decimal places
							}
						}
					}
					out.close();
				} catch (IOException e) {
					LogEvent l = new LogEvent(Logger.ERROR,
							"Error while saving matrix as CSV file.",
							"Tried to save a matrix to CSV file \"" + this.outfile + "\", but an error occurred. See stack trace.",
							e);
					Dna.logger.log(l);
				}
				pb.stepTo(k + 1);
			}
			pb.stepTo(this.matrixResults.size());
		}
	}

	/**
	 * Export network to a DL fullmatrix file for the software UCINET.
	 */
	private void exportDL() {
		try (ProgressBar pb = new ProgressBar("Exporting networks", this.matrixResults.size())) {
			pb.stepTo(0);
			String filename2;
			String filename1 = this.outfile.substring(0, this.outfile.length() - 4);
			String filename3 = this.outfile.substring(this.outfile.length() - 4, this.outfile.length());
			DateTimeFormatter formatter = DateTimeFormatter.ofPattern("yyyy-MM-dd HH:mm:ss");
			for (int k = 0; k < this.matrixResults.size(); k++) {
				// assemble file name for time window networks if necessary
				String filename = this.outfile;
				if (this.matrixResults.size() > 1) {
					filename2 = " " + String.format("%0" + String.valueOf(this.matrixResults.size()).length() + "d", k + 1) + " " + this.matrixResults.get(k).getDateTime().format(formatter);
					filename = filename1 + filename2 + filename3;
				}

				// get current data
				String[] rn = this.matrixResults.get(k).getRowNames();
				String[] cn = this.matrixResults.get(k).getColumnNames();
				int nr = rn.length;
				int nc = cn.length;
				double[][] mat = this.matrixResults.get(k).getMatrix();

				// export
				try {
					BufferedWriter out = new BufferedWriter(new OutputStreamWriter(new FileOutputStream(filename), "UTF8"));
					out.write("dl ");
					if (this.networkType.equals("onemode")) {
						out.write("n = " + nr);
					} else if (this.networkType.equals("twomode")) {
						out.write("nr = " + nr + ", nc = " + nc);
					}
					out.write(", format = fullmatrix");
					out.newLine();
					if (this.networkType.equals("twomode")) {
						out.write("row labels:");
					} else {
						out.write("labels:");
					}
					for (int i = 0; i < nr; i++) {
						out.newLine();
						out.write("\"" + rn[i].replaceAll("\"", "'").replaceAll("'", "") + "\"");
					}
					if (this.networkType.equals("twomode")) {
						out.newLine();
						out.write("col labels:");
						for (int i = 0; i < nc; i++) {
							out.newLine();
							out.write("\"" + cn[i].replaceAll("\"", "'").replaceAll("'", "") + "\"");
						}
					}
					out.newLine();
					out.write("data:");
					for (int i = 0; i < nr; i++) {
						out.newLine();
						for (int j = 0; j < nc; j++) {
							if (this.matrixResults.get(k).getInteger()) {
								out.write(" " + (int) mat[i][j]);
							} else {
								out.write(" " + String.format(new Locale("en"), "%.6f", mat[i][j]));
							}
						}
					}
					out.close();
				} catch (IOException e) {
					LogEvent l = new LogEvent(Logger.ERROR,
							"Error while saving DL fullmatrix file.",
							"Tried to save a matrix to DL fullmatrix file \"" + this.outfile + "\", but an error occurred. See stack trace.",
							e);
					Dna.logger.log(l);
				}
				pb.stepTo(k + 1);
			}
			pb.stepTo(this.matrixResults.size());
		}
	}

	/**
	 * Export filter for graphML files.
	 */
	private void exportGraphml() {
		try (ProgressBar pb = new ProgressBar("Exporting networks", this.matrixResults.size())) {
			pb.stepTo(0);

			// set up file name components for time window (in case this will be required later)
			String filename2;
			String filename1 = this.outfile.substring(0, this.outfile.length() - 4);
			String filename3 = this.outfile.substring(this.outfile.length() - 4, this.outfile.length());
			DateTimeFormatter formatter = DateTimeFormatter.ofPattern("yyyy-MM-dd HH:mm:ss");

			// get variable IDs for variable 1 and variable 2
			int variable1Id = role1.getId();
			int variable2Id = role2.getId();

			// get attribute variable names for variable 1 and variable 2
			ArrayList<String> attributeVariables1 = Dna.sql.getAttributeVariables(variable1Id);
			ArrayList<String> attributeVariables2 = Dna.sql.getAttributeVariables(variable2Id);

			// get entities with attribute values for variable 1 and variable 2 and save in hash maps
			ArrayList<RoleVariableLink> rvl = Dna.sql.getRoleVariableLinks(this.statementType.getId());
			ArrayList<Integer> var1IDs = new ArrayList<Integer>();
			ArrayList<Integer> var2IDs = new ArrayList<Integer>();
			for (int i = 0; i < rvl.size(); i++) {
				if (rvl.get(i).getRoleId() == Exporter.this.role1.getId()) {
					var1IDs.add(rvl.get(i).getVariableId());
				}
				if (rvl.get(i).getRoleId() == Exporter.this.role2.getId()) {
					var2IDs.add(rvl.get(i).getVariableId());
				}
			}
			ArrayList<Entity> entities = Dna.sql.getEntities(this.statementType.getId());
			HashMap<String, Entity> entityMap1 = new HashMap<>();
			HashMap<String, Entity> entityMap2 = new HashMap<>();
			for (int i = 0; i < entities.size(); i++) {
				if (var1IDs.contains(entities.get(i).getVariableId())) {
					entityMap1.put(entities.get(i).getValue(), entities.get(i));
				}
				if (var2IDs.contains(entities.get(i).getVariableId())) {
					entityMap2.put(entities.get(i).getValue(), entities.get(i));
				}
			}

			Matrix m;
			for (int k = 0; k < this.matrixResults.size(); k++) {
				m = this.matrixResults.get(k);

				// assemble file name for time window networks if necessary
				String filename = this.outfile;
				if (this.matrixResults.size() > 1) {
					filename2 = " " + String.format("%0" + String.valueOf(this.matrixResults.size()).length() + "d", k + 1) + " " + m.getDateTime().format(formatter);
					filename = filename1 + filename2 + filename3;
				}

				// frequencies
				String[] values1 = this.filteredEvents.stream().map(e -> e.getVariable1()).toArray(String[]::new);
				String[] values2 = this.filteredEvents.stream().map(e -> e.getVariable2()).toArray(String[]::new);
				int[] frequencies1 = this.countFrequencies(values1, m.getRowNames());
				int[] frequencies2 = this.countFrequencies(values2, m.getColumnNames());

				// join names, frequencies, and variable names into long arrays for both modes
				String[] rn = this.matrixResults.get(k).getRowNames();
				String[] cn = this.matrixResults.get(k).getColumnNames();
				String[] names;
				String[] variables;
				int[] frequencies;
				if (this.networkType.equals("twomode")) {
					names = new String[rn.length + cn.length];
					variables = new String[names.length];
					frequencies = new int[names.length];
				} else {
					names = new String[rn.length];
					variables = new String[rn.length];
					frequencies = new int[rn.length];
				}
				for (int i = 0; i < rn.length; i++) {
					names[i] = rn[i];
					variables[i] = this.role1.getRoleName();
					frequencies[i] = frequencies1[i];
				}
				if (this.networkType.equals("twomode")) {
					for (int i = 0; i < cn.length; i++) {
						names[i + rn.length] = cn[i];
						variables[i + rn.length] = this.role2.getRoleName();
						frequencies[i + rn.length] = frequencies2[i];
					}
				}

				// get id and color arrays
				int[] id = Arrays.stream(rn).mapToInt(s -> entityMap1.get(s).getId()).toArray();
				String[] color = Arrays.stream(rn).map(s -> {
					Color col = entityMap1.get(s).getColor();
					return String.format("#%02X%02X%02X", col.getRed(), col.getGreen(), col.getBlue());
				}).toArray(String[]::new);
				if (networkType.equals("twomode")) {
					id = IntStream.concat(IntStream.of(id), Arrays.stream(cn).mapToInt(s -> entityMap2.get(s).getId())).toArray();
					color = Stream.concat(Stream.of(color), Arrays.stream(cn).map(s -> {
						Color col = entityMap2.get(s).getColor();
						return String.format("#%02X%02X%02X", col.getRed(), col.getGreen(), col.getBlue());
					})).toArray(String[]::new);
				}

				// set up graph structure
				Namespace xmlns = Namespace.getNamespace("http://graphml.graphdrawing.org/xmlns");
				Element graphml = new Element("graphml", xmlns);
				Namespace visone = Namespace.getNamespace("visone", "http://visone.info/xmlns");
				graphml.addNamespaceDeclaration(visone);
				Namespace xsi = Namespace.getNamespace("xsi", "http://www.w3.org/2001/XMLSchema-instance");
				graphml.addNamespaceDeclaration(xsi);
				Namespace yNs = Namespace.getNamespace("y", "http://www.yworks.com/xml/graphml");
				graphml.addNamespaceDeclaration(yNs);
				Attribute attSchema = new Attribute("schemaLocation", "http://graphml.graphdrawing.org/xmlns/graphml http://www.yworks.com/xml/schema/graphml/1.0/ygraphml.xsd ", xsi);
				graphml.setAttribute(attSchema);
				org.jdom.Document document = new org.jdom.Document(graphml);

				Comment dataSchema = new Comment(" data schema ");
				graphml.addContent(dataSchema);

				Element keyVisoneNode = new Element("key", xmlns);
				keyVisoneNode.setAttribute(new Attribute("for", "node"));
				keyVisoneNode.setAttribute(new Attribute("id", "d0"));
				keyVisoneNode.setAttribute(new Attribute("yfiles.type", "nodegraphics"));
				graphml.addContent(keyVisoneNode);

				Element keyVisoneEdge = new Element("key", xmlns);
				keyVisoneEdge.setAttribute(new Attribute("for", "edge"));
				keyVisoneEdge.setAttribute(new Attribute("id", "e0"));
				keyVisoneEdge.setAttribute(new Attribute("yfiles.type", "edgegraphics"));
				graphml.addContent(keyVisoneEdge);

				Element keyVisoneGraph = new Element("key", xmlns);
				keyVisoneGraph.setAttribute(new Attribute("for", "graph"));
				keyVisoneGraph.setAttribute(new Attribute("id", "prop"));
				keyVisoneGraph.setAttribute(new Attribute("visone.type", "properties"));
				graphml.addContent(keyVisoneGraph);

				Element keyId = new Element("key", xmlns);
				keyId.setAttribute(new Attribute("id", "id"));
				keyId.setAttribute(new Attribute("for", "node"));
				keyId.setAttribute(new Attribute("attr.name", "id"));
				keyId.setAttribute(new Attribute("attr.type", "string"));
				graphml.addContent(keyId);

				Element keyName = new Element("key", xmlns);
				keyName.setAttribute(new Attribute("id", "name"));
				keyName.setAttribute(new Attribute("for", "node"));
				keyName.setAttribute(new Attribute("attr.name", "name"));
				keyName.setAttribute(new Attribute("attr.type", "string"));
				graphml.addContent(keyName);

				ArrayList<String> addedAttributes = new ArrayList<String>();
				attributeVariables1.stream().forEach(v -> {
					Element keyAttribute = new Element("key", xmlns);
					keyAttribute.setAttribute(new Attribute("id", v));
					keyAttribute.setAttribute(new Attribute("for", "node"));
					keyAttribute.setAttribute(new Attribute("attr.name", v));
					keyAttribute.setAttribute(new Attribute("attr.type", "string"));
					graphml.addContent(keyAttribute);
					addedAttributes.add(v);
				});
				if (this.networkType.equals("twomode")) {
					attributeVariables2.stream().forEach(v -> {
						if (!addedAttributes.contains(v)) {
							Element keyAttribute = new Element("key", xmlns);
							keyAttribute.setAttribute(new Attribute("id", v));
							keyAttribute.setAttribute(new Attribute("for", "node"));
							keyAttribute.setAttribute(new Attribute("attr.name", v));
							keyAttribute.setAttribute(new Attribute("attr.type", "string"));
							graphml.addContent(keyAttribute);
							addedAttributes.add(v);
						}
					});
				}

				Element keyVariable = new Element("key", xmlns);
				keyVariable.setAttribute(new Attribute("id", "variable"));
				keyVariable.setAttribute(new Attribute("for", "node"));
				keyVariable.setAttribute(new Attribute("attr.name", "variable"));
				keyVariable.setAttribute(new Attribute("attr.type", "string"));
				graphml.addContent(keyVariable);

				Element keyFrequency = new Element("key", xmlns);
				keyFrequency.setAttribute(new Attribute("id", "frequency"));
				keyFrequency.setAttribute(new Attribute("for", "node"));
				keyFrequency.setAttribute(new Attribute("attr.name", "frequency"));
				keyFrequency.setAttribute(new Attribute("attr.type", "int"));
				graphml.addContent(keyFrequency);

				Element keyWeight = new Element("key", xmlns);
				keyWeight.setAttribute(new Attribute("id", "weight"));
				keyWeight.setAttribute(new Attribute("for", "edge"));
				keyWeight.setAttribute(new Attribute("attr.name", "weight"));
				keyWeight.setAttribute(new Attribute("attr.type", "double"));
				graphml.addContent(keyWeight);

				Element graphElement = new Element("graph", xmlns);
				graphElement.setAttribute(new Attribute("edgedefault", "undirected"));

				graphElement.setAttribute(new Attribute("id", "DNA"));
				int numEdges = rn.length * cn.length;
				if (this.networkType.equals("onemode")) {
					numEdges = (numEdges - rn.length) / 2;
				}
				int numNodes = rn.length;
				if (this.networkType.equals("twomode")) {
					numNodes = numNodes + cn.length;
				}
				graphElement.setAttribute(new Attribute("parse.edges", String.valueOf(numEdges)));
				graphElement.setAttribute(new Attribute("parse.nodes", String.valueOf(numNodes)));
				graphElement.setAttribute(new Attribute("parse.order", "free"));
				Element properties = new Element("data", xmlns);
				properties.setAttribute(new Attribute("key", "prop"));
				Element labelAttribute = new Element("labelAttribute", visone);
				labelAttribute.setAttribute("edgeLabel", "weight");
				labelAttribute.setAttribute("nodeLabel", "name");
				properties.addContent(labelAttribute);
				graphElement.addContent(properties);

				// add nodes
				Comment nodes = new Comment(" nodes ");
				graphElement.addContent(nodes);

				for (int i = 0; i < names.length; i++) {
					Element node = new Element("node", xmlns);
					node.setAttribute(new Attribute("id", "n" + id[i]));

					Element idElement = new Element("data", xmlns);
					idElement.setAttribute(new Attribute("key", "id"));
					idElement.setText(String.valueOf(id[i]));
					node.addContent(idElement);

					Element nameElement = new Element("data", xmlns);
					nameElement.setAttribute(new Attribute("key", "name"));
					nameElement.setText(names[i]);
					node.addContent(nameElement);

					for (int j = 0; j < attributeVariables1.size(); j++) {
						if (i < rn.length) { // first mode: rows
							Element element = new Element("data", xmlns);
							element.setAttribute(new Attribute("key", attributeVariables1.get(j)));
							element.setText(entityMap1.get(names[i]).getAttributeValues().get(attributeVariables1.get(j)));
							node.addContent(element);
						}
					}
					if (this.networkType.equals("twomode")) {
						for (int j = 0; j < attributeVariables2.size(); j++) {
							if (i >= rn.length) { // second mode: columns
								Element element = new Element("data", xmlns);
								element.setAttribute(new Attribute("key", attributeVariables2.get(j)));
								element.setText(entityMap2.get(names[i]).getAttributeValues().get(attributeVariables2.get(j)));
								node.addContent(element);
							}
						}
					}

					Element variableElement = new Element("data", xmlns);
					variableElement.setAttribute(new Attribute("key", "variable"));
					variableElement.setText(variables[i]);
					node.addContent(variableElement);

					Element frequency = new Element("data", xmlns);
					frequency.setAttribute(new Attribute("key", "frequency"));
					frequency.setText(String.valueOf(frequencies[i]));
					node.addContent(frequency);

					Element vis = new Element("data", xmlns);
					vis.setAttribute(new Attribute("key", "d0"));
					Element visoneShapeNode = new Element("shapeNode", visone);
					Element yShapeNode = new Element("ShapeNode", yNs);
					Element geometry = new Element("Geometry", yNs);
					geometry.setAttribute(new Attribute("height", "20.0"));
					geometry.setAttribute(new Attribute("width", "20.0"));
					geometry.setAttribute(new Attribute("x", String.valueOf(Math.random() * 800)));
					geometry.setAttribute(new Attribute("y", String.valueOf(Math.random() * 600)));
					yShapeNode.addContent(geometry);
					Element fill = new Element("Fill", yNs);
					fill.setAttribute(new Attribute("color", color[i]));

					fill.setAttribute(new Attribute("transparent", "false"));
					yShapeNode.addContent(fill);
					Element borderStyle = new Element("BorderStyle", yNs);
					borderStyle.setAttribute(new Attribute("color", "#000000"));
					borderStyle.setAttribute(new Attribute("type", "line"));
					borderStyle.setAttribute(new Attribute("width", "1.0"));
					yShapeNode.addContent(borderStyle);

					Element nodeLabel = new Element("NodeLabel", yNs);
					nodeLabel.setAttribute(new Attribute("alignment", "center"));
					nodeLabel.setAttribute(new Attribute("autoSizePolicy", "content"));
					nodeLabel.setAttribute(new Attribute("backgroundColor", "#FFFFFF"));
					nodeLabel.setAttribute(new Attribute("fontFamily", "Dialog"));
					nodeLabel.setAttribute(new Attribute("fontSize", "12"));
					nodeLabel.setAttribute(new Attribute("fontStyle", "plain"));
					nodeLabel.setAttribute(new Attribute("hasLineColor", "false"));
					nodeLabel.setAttribute(new Attribute("height", "19.0"));
					nodeLabel.setAttribute(new Attribute("modelName", "eight_pos"));
					nodeLabel.setAttribute(new Attribute("modelPosition", "n"));
					nodeLabel.setAttribute(new Attribute("textColor", "#000000"));
					nodeLabel.setAttribute(new Attribute("visible", "true"));
					nodeLabel.setText(names[i]);
					yShapeNode.addContent(nodeLabel);

					Element shape = new Element("Shape", yNs);
					if (i < rn.length) {
						shape.setAttribute(new Attribute("type", "ellipse"));
					} else {
						shape.setAttribute(new Attribute("type", "roundrectangle"));
					}
					yShapeNode.addContent(shape);
					visoneShapeNode.addContent(yShapeNode);
					vis.addContent(visoneShapeNode);
					node.addContent(vis);

					graphElement.addContent(node);
				}

				// add edges
				Comment edges = new Comment(" edges ");
				graphElement.addContent(edges);
				for (int i = 0; i < rn.length; i++) {
					for (int j = 0; j < cn.length; j++) {
						if (m.getMatrix()[i][j] != 0.0 && (this.networkType.equals("twomode") || (this.networkType.equals("onemode") && i < j))) {  // only lower triangle is used for one-mode networks
							Element edge = new Element("edge", xmlns);

							int currentId = id[i];
							edge.setAttribute(new Attribute("source", "n" + String.valueOf(currentId)));
							if (this.networkType.equals("twomode")) {
								currentId = id[j + rn.length];
							} else {
								currentId = id[j];
							}
							edge.setAttribute(new Attribute("target", "n" + String.valueOf(currentId)));

							Element weight = new Element("data", xmlns);
							weight.setAttribute(new Attribute("key", "weight"));
							weight.setText(String.valueOf(m.getMatrix()[i][j]));
							edge.addContent(weight);

							Element visEdge = new Element("data", xmlns);
							visEdge.setAttribute("key", "e0");
							Element visPolyLineEdge = new Element("polyLineEdge", visone);
							Element yPolyLineEdge = new Element("PolyLineEdge", yNs);

							Element yLineStyle = new Element("LineStyle", yNs);
							if (qualifierAggregation.equals("combine")) {
								if (m.getMatrix()[i][j] == 1.0) {
									yLineStyle.setAttribute("color", "#00ff00");
								} else if (m.getMatrix()[i][j] == 2.0) {
									yLineStyle.setAttribute("color", "#ff0000");
								} else if (m.getMatrix()[i][j] == 3.0) {
									yLineStyle.setAttribute("color", "#0000ff");
								}
							} else if (qualifierAggregation.equals("subtract")) {
								if (m.getMatrix()[i][j] < 0) {
									yLineStyle.setAttribute("color", "#ff0000");
								} else if (m.getMatrix()[i][j] > 0) {
									yLineStyle.setAttribute("color", "#00ff00");
								}
							} else if (qualifierAggregation.equals("conflict")) {
								yLineStyle.setAttribute("color", "#ff0000");
							} else if (qualifierAggregation.equals("congruence")) {
								yLineStyle.setAttribute("color", "#00ff00");
							} else {
								yLineStyle.setAttribute("color", "#000000");
							}
							yLineStyle.setAttribute(new Attribute("type", "line"));
							yLineStyle.setAttribute(new Attribute("width", "2.0"));
							yPolyLineEdge.addContent(yLineStyle);
							visPolyLineEdge.addContent(yPolyLineEdge);
							visEdge.addContent(visPolyLineEdge);
							edge.addContent(visEdge);

							graphElement.addContent(edge);
						}
					}
				}

				graphml.addContent(graphElement);

				// write to file
				File dnaFile = new File(filename);
				try {
					FileOutputStream outStream = new FileOutputStream(dnaFile);
					XMLOutputter outToFile = new XMLOutputter();
					Format format = Format.getPrettyFormat();
					format.setEncoding("utf-8");
					outToFile.setFormat(format);
					outToFile.output(document, outStream);
					outStream.flush();
					outStream.close();
				} catch (IOException e) {
					LogEvent l = new LogEvent(Logger.ERROR,
							"Error while saving visone graphml file.",
							"Tried to save a matrix to graphml file \"" + dnaFile + "\", but an error occurred. See stack trace.",
							e);
					Dna.logger.log(l);
				}
				pb.stepTo(k + 1);
			}
			pb.stepTo(this.matrixResults.size());
		}
	}
<<<<<<< HEAD
=======

	/**
	 * Return original (unfiltered) statements.
	 *
	 * @return Original (unfiltered) statements.
	 */
	public ArrayList<ExportStatement> getOriginalStatements() {
		return this.originalStatements;
	}

	/**
	 * Return filtered statements.
	 *
	 * @return Filtered statements.
	 */
	public ArrayList<ExportStatement> getFilteredStatements() {
		return this.filteredStatements;
	}

	/**
	 * Compute data for creating a barplot with value frequencies by qualifier value.
	 *
	 * @return Barplot data for the filtered statements.
	 */
	public BarplotResult generateBarplotData() {
		// what variable ID corresponds to variable 1?
		int variableId = this.statementType.getVariables()
				.stream()
				.filter(v -> v.getKey().equals(this.variable1))
				.mapToInt(v -> v.getVariableId())
				.findFirst()
				.getAsInt();

		// what attribute variables exist for this variable?
		String[] attributeVariables = Stream.concat(Stream.of("Color"), Dna.sql.getAttributeVariables(variableId).stream()).toArray(String[]::new); // include "color" as first element

		// extract distinct entities from filtered statements
		Set<Integer> nameSet = new HashSet<>();
		ArrayList<Entity> entities = this.filteredStatements
				.stream()
				.map(s -> (Entity) s.get(this.variable1))
				.filter(e -> nameSet.add(e.getId())) // .distinct() has a bug, so add to a name set instead
				.sorted()
				.collect(Collectors.toCollection(ArrayList::new));
		String[] values = entities
				.stream()
				.map(e -> e.getValue())
				.toArray(String[]::new);

		// create attribute 2D String array (entity label x (color + attribute variable))
		String[][] attributes = new String[entities.size()][attributeVariables.length]; // attribute variables including "color" as first element
		String[] colors = entities
				.stream()
				.map(e -> String.format("#%02X%02X%02X", e.getColor().getRed(), e.getColor().getGreen(), e.getColor().getBlue()))
				.toArray(String[]::new);
		for (int i = 0; i < entities.size(); i ++) {
			attributes[i][0] = colors[i];
			for (int j = 1; j < attributeVariables.length; j++) {
				attributes[i][j] = entities.get(i).getAttributeValues().get(attributeVariables[j]);
			}
		}

		// create an int array of all distinct qualifier values that occur in at least one statement
		int[] intScale = new int[] {1};
		if (this.qualifier != null) {
			intScale = new int[] {0, 1};
			boolean integer = this.statementType.getVariables()
					.stream()
					.filter(v -> v.getKey().equals(this.qualifier))
					.map(v -> v.getDataType().equals("integer"))
					.findFirst()
					.get();
			if (integer) {
				intScale = this.filteredStatements
						.stream()
						.mapToInt(s -> (int) s.get(this.qualifier))
						.distinct()
						.sorted()
						.toArray();
			}
		}


		// count qualifier occurrences per value
		int[][] counts = new int[entities.size()][intScale.length];
		for (int i = 0; i < entities.size(); i++) {
			for (int j = 0; j < intScale.length; j++) {
				final int entityId = entities.get(i).getId();
				final int q = intScale[j];
				counts[i][j] = (int) this.filteredStatements
						.stream()
						.filter(s -> ((Entity) s.get(this.variable1)).getId() == entityId && (this.qualifier == null || (int) s.get(this.qualifier) == q))
						.count();
			}
		}

		// assemble and return data
		return new BarplotResult(this.variable1, values, counts, attributes, intScale, attributeVariables);
	}

	/**
	 * Get the current iteration {@code t} of the simulated annealing algorithm.
	 *
	 * @return Current iteration {@code t}.
	 */
	public int getCurrentT() {
		return this.t;
	}

	/**
	 * Set the current iteration {@code t} of the simulated annealing algorithm.
	 *
	 * @return Current iteration {@code t}.
	 */
	public void setCurrentT(int t) {
		this.t = t;
	}

	/**
	 * Reduce the dimensions of a candidate matrix with all isolate nodes to the dimensions of the full matrix, which
	 * does not contain isolate nodes.
	 *
	 * @param candidateMatrix The candidate matrix with isolates (to be reduced to smaller dimensions).
	 * @param fullLabels The node labels of the full matrix without isolates.
	 * @return A reduced candidate matrix with the same dimensions as the full matrix and the same node order.
	 */
	private Matrix reduceCandidateMatrix(Matrix candidateMatrix, String[] fullLabels) {
		HashMap<Integer, Integer> map = new HashMap<Integer, Integer>();
		for (int i = 0; i < fullLabels.length; i++) {
			for (int j = 0; j < candidateMatrix.getRowNames().length; j++) {
				if (fullLabels[i].equals(candidateMatrix.getRowNames()[j])) {
					map.put(i, j);
				}
			}
		}
		double[][] mat = new double[fullLabels.length][fullLabels.length];
		for (int i = 0; i < fullLabels.length; i++) {
			for (int j = 0; j < fullLabels.length; j++) {
				mat[i][j] = candidateMatrix.getMatrix()[map.get(i)][map.get(j)];
			}
		}
		candidateMatrix.setMatrix(mat);
		candidateMatrix.setRowNames(fullLabels);
		candidateMatrix.setColumnNames(fullLabels);
		return candidateMatrix;
	}

	/**
	 * Compute matrix after final backbone iteration, collect results, and save in class.
	 */
	public void saveSimulatedAnnealingBackboneResult(boolean penalty) {
		Collections.sort(finalBackboneList);
		Collections.sort(finalRedundantList);

		// create redundant matrix
		ArrayList<ExportStatement> redundantStatementList = this.filteredStatements
				.stream()
				.filter(s -> currentRedundantList.contains(((Entity) s.get(this.variable2)).getValue()))
				.collect(Collectors.toCollection(ArrayList::new));
		Matrix redundantMatrix = this.computeOneModeMatrix(redundantStatementList, this.qualifierAggregation, this.startDateTime, this.stopDateTime);

		String method = "penalty";
		if (!penalty) {
			method = "fixed";
			p = 0;
		}
		this.simulatedAnnealingBackboneResult = new SimulatedAnnealingBackboneResult(method,
				finalBackboneList.toArray(String[]::new),
				finalRedundantList.toArray(String[]::new),
				spectralLoss(eigenvaluesFull, eigenvaluesCurrent),
				spectralLoss(eigenvaluesFull, computeNormalizedEigenvalues(redundantMatrix.getMatrix(), "ojalgo")),
				p,
				T,
				temperatureLog.stream().mapToDouble(v -> v.doubleValue()).toArray(),
				acceptanceProbabilityLog.stream().mapToDouble(v -> v.doubleValue()).toArray(),
				acceptedLog.stream().mapToInt(v -> v.intValue()).toArray(),
				penalizedBackboneLossLog.stream().mapToDouble(v -> v.doubleValue()).toArray(),
				proposedBackboneSizeLog.stream().mapToInt(v -> v.intValue()).toArray(),
				acceptedBackboneSizeLog.stream().mapToInt(v -> v.intValue()).toArray(),
				finalBackboneSizeLog.stream().mapToInt(v -> v.intValue()).toArray(),
				acceptanceRatioLastHundredIterationsLog.stream().mapToDouble(v -> v.doubleValue()).toArray(),
				fullMatrix.getMatrix(),
				currentMatrix.getMatrix(),
				redundantMatrix.getMatrix(),
				fullMatrix.getRowNames(),
				fullMatrix.getStart().toEpochSecond(ZoneOffset.UTC),
				fullMatrix.getStop().toEpochSecond(ZoneOffset.UTC),
				fullMatrix.getNumStatements());
		this.nestedBackboneResult = null;
	}

	/**
	 * Get the penalty backbone result that is saved in the class.
	 *
	 * @return The penalty backbone result (can be null if backbone function has not been executed).
	 */
	public SimulatedAnnealingBackboneResult getSimulatedAnnealingBackboneResult() {
		return this.simulatedAnnealingBackboneResult;
	}

	/**
	 * Use tools from the {@code ojalgo} library to compute eigenvalues of a symmetric matrix.
	 *
	 * @param matrix The matrix as a two-dimensional double array.
	 * @param library The linear algebra Java library to use as a back-end: {@code "ojalgo"} or {@code "apache"}.
	 * @return One-dimensional double array of eigenvalues.
	 */
	private double[] computeNormalizedEigenvalues(double[][] matrix, String library) {
		for (int i = 0; i < matrix.length; i++) {
			for (int j = 0; j < matrix[0].length; j++) {
				if (matrix[i][j] < 0) {
					matrix[i][j] = 0.0;
				}
			}
		}
		double[] eigenvalues;
		if (library.equals("apache")) {
			RealMatrix realMatrix = new Array2DRowRealMatrix(matrix); // create a real matrix from the 2D array
			EigenDecomposition decomposition = new EigenDecomposition(realMatrix); // perform eigen decomposition
			eigenvalues = decomposition.getRealEigenvalues(); // get the real parts of the eigenvalues
			// normalize the eigenvalues
			double eigenvaluesSum = Arrays.stream(eigenvalues).sum();
			if (eigenvaluesSum > 0.0) {
				for (int i = 0; i < eigenvalues.length; i++) {
					eigenvalues[i] /= eigenvaluesSum;
				}
			}
		} else if (library.equals("ojalgo")) {
			Primitive64Matrix matrixPrimitive = Primitive64Matrix.FACTORY.rows(matrix); // create matrix
			DenseArray<Double> rowSums = Primitive64Array.FACTORY.make(matrix.length); // container for row sums
			matrixPrimitive.reduceRows(Aggregator.SUM, rowSums); // populate row sums into rowSums
			Primitive64Matrix.SparseReceiver sr = Primitive64Matrix.FACTORY.makeSparse(matrix.length, matrix.length); // container for degree matrix
			sr.fillDiagonal(rowSums); // put row sums onto diagonal
			Primitive64Matrix laplacian = sr.get(); // put row sum container into a new degree matrix (the future Laplacian matrix)
			laplacian.subtract(matrixPrimitive); // subtract adjacency matrix from degree matrix to create Laplacian matrix
			Eigenvalue<Double> eig = Eigenvalue.PRIMITIVE.make(laplacian); // eigenvalues
			eig.decompose(laplacian); // decomposition
			eigenvalues = eig.getEigenvalues().toRawCopy1D(); // extract eigenvalues and convert to double[]
			double eigenvaluesSum = Arrays.stream(eigenvalues).sum(); // compute sum of eigenvalues
			if (eigenvaluesSum > 0.0) {
				eigenvalues = DoubleStream.of(eigenvalues).map(v -> v / eigenvaluesSum).toArray(); // normalize/scale to one
			}
		} else {
			eigenvalues = new double[matrix.length]; // return zeroes if library not recognized; don't log error because it would be very slow
		}
		return eigenvalues;
	}

	/**
	 * Compute penalized Euclidean spectral distance.
	 *
	 * @param eigenvalues1 Normalized eigenvalues of the full matrix.
	 * @param eigenvalues2 Normalized eigenvalues of the current or candidate matrix.
	 * @param p The penalty parameter. Typical values could be {@code 5.5}, {@code 7.5}, or {@code 12}, for example.
	 * @param candidateBackboneSize The number of entities in the current or candidate backbone.
	 * @param numEntitiesTotal The number of second-mode entities (e.g., concepts) in total.
	 * @return Penalized loss.
	 */
	private double penalizedLoss(double[] eigenvalues1, double[] eigenvalues2, double p, int candidateBackboneSize, int numEntitiesTotal) {
		double distance = 0.0; // Euclidean spectral distance
		for (int i = 0; i < eigenvalues1.length; i++) {
			distance = distance + Math.sqrt((eigenvalues1[i] - eigenvalues2[i]) * (eigenvalues1[i] - eigenvalues2[i]));
		}
		double penalty = Math.exp(-p * (((double) (numEntitiesTotal - candidateBackboneSize)) / ((double) numEntitiesTotal))); // compute penalty factor
		return distance * penalty; // return penalised distance
	}

	/**
	 * Write the backbone results to a JSON or XML file
	 *
	 * @param filename File name with absolute path as a string.
	 */
	public void writeBackboneToFile(String filename) {
		File file = new File(filename);
		String s = "";

		if (filename.toLowerCase().endsWith(".xml")) {
			XStream xstream = new XStream(new StaxDriver());
			xstream.processAnnotations(SimulatedAnnealingBackboneResult.class);
			StringWriter stringWriter = new StringWriter();
			if (this.nestedBackboneResult != null) {
				xstream.marshal(this.nestedBackboneResult, new PrettyPrintWriter(stringWriter));
			} else if (this.simulatedAnnealingBackboneResult != null) {
				xstream.marshal(this.simulatedAnnealingBackboneResult, new PrettyPrintWriter(stringWriter));
			}
			s = stringWriter.toString();
		} else if (filename.toLowerCase().endsWith(".json")) {
			Gson prettyGson = new GsonBuilder()
					.setPrettyPrinting()
					.serializeNulls()
					.disableHtmlEscaping()
					.create();
			if (this.nestedBackboneResult != null) {
				s = prettyGson.toJson(this.nestedBackboneResult);
			} else if (this.simulatedAnnealingBackboneResult != null) {
				s = prettyGson.toJson(this.simulatedAnnealingBackboneResult);
			}
		}
		try (BufferedWriter writer = new BufferedWriter(new FileWriter(file))) {
			writer.write(s);
			LogEvent l = new LogEvent(Logger.MESSAGE,
					"Backbone result was saved to disk.",
					"Backbone result was saved to file: " + filename + ".");
			Dna.logger.log(l);
		} catch (IOException exception) {
			LogEvent l = new LogEvent(Logger.ERROR,
					"Backbone result could not be saved to disk.",
					"Attempted to save backbone results to file: \"" + filename + "\". The file saving operation did not work, possibly because the file could not be written to disk or because the results could not be converted to the final data format.",
					exception);
			Dna.logger.log(l);
		}
	}

	/**
	 * Compute penalized Euclidean spectral distance.
	 *
	 * @param eigenvalues1 Normalized eigenvalues of the full matrix.
	 * @param eigenvalues2 Normalized eigenvalues of the current or candidate matrix.
	 * @return Spectral loss.
	 */
	private double spectralLoss(double[] eigenvalues1, double[] eigenvalues2) {
		double distance = 0.0; // Euclidean spectral distance
		for (int i = 0; i < eigenvalues1.length; i++) {
			distance = distance + Math.sqrt((eigenvalues1[i] - eigenvalues2[i]) * (eigenvalues1[i] - eigenvalues2[i]));
		}
		return distance;
	}

	/**
	 * Get the size of the current backbone list.
	 *
	 * @return Backbone size at current iteration.
	 */
	public int getBackboneSize() {
		return this.currentBackboneList.size();
	}

	/**
	 * Get the number of variable 2 entities used for computing the full matrix (i.e., after filtering).
	 *
	 * @return Number of entities.
	 */
	public int getFullSize() {
		return this.extractLabels(this.filteredStatements, this.variable2, this.variable2Document).length;
	}

	/**
	 * Initialize the nested backbone algorithm by setting up the data structures.
	 */
	public void initializeNestedBackbone() {
		this.isolates = false; // no isolates initially for full matrix; will be set to true after full matrix has been computed

		// initial values before iterations start
		this.originalStatements = this.filteredStatements; // to ensure not all isolates are included later

		// full set of concepts C
		fullConcepts = this.extractLabels(this.filteredStatements, this.variable2, this.variable2Document);

		// full network matrix Y against which we compare in every iteration
		fullMatrix = this.computeOneModeMatrix(this.filteredStatements, this.qualifierAggregation, this.startDateTime, this.stopDateTime);
		this.isolates = true; // include isolates in the iterations but not in the full matrix; will be adjusted to smaller full matrix dimensions without isolates manually each time in the iterations; necessary because some actors may be deleted in the backbone matrix otherwise after deleting their concepts

		// compute normalised eigenvalues for the full matrix; no need to recompute every time as they do not change
		eigenvaluesFull = computeNormalizedEigenvalues(fullMatrix.getMatrix(), "ojalgo");
		iteration = new int[fullConcepts.length];
		backboneLoss = new double[fullConcepts.length];
		redundantLoss = new double[fullConcepts.length];
		entity = new String[fullConcepts.length];
		ArrayList<String> allConcepts = new ArrayList<>(); // convert fullConcepts to array to populate backbone concepts
		for (int i = 0; i < fullConcepts.length; i++) {
			allConcepts.add(fullConcepts[i]);
		}
		currentBackboneList = new ArrayList<>(allConcepts);
		currentRedundantList = new ArrayList<>();
		backboneMatrices = new ArrayList<>();
		redundantMatrices = new ArrayList<>();
		numStatements = new int[fullConcepts.length];
		counter = 0;
	}

	/**
	 * One iteration in the nested backbone algorithm. Needs to be called in a while loop until the backbone set is empty ({@code while (currentBackboneSet.size() > 0)}).
	 */
	public void iterateNestedBackbone() {
		ArrayList<Matrix> candidateMatrices = new ArrayList<>();
		double[] currentLosses = new double[currentBackboneList.size()];
		int[] numStatementsCandidates = new int[currentBackboneList.size()];
		for (int i = 0; i < currentBackboneList.size(); i++) {
			ArrayList<String> candidate = new ArrayList<>(currentBackboneList);
			candidate.remove(i);
			final ArrayList<String> finalCandidate = new ArrayList<String>(candidate); // make it final, so it can be used in a stream
			candidateStatementList = this.filteredStatements
					.stream()
					.filter(s -> finalCandidate.contains(((Entity) s.get(this.variable2)).getValue()))
					.collect(Collectors.toCollection(ArrayList::new));
			numStatementsCandidates[i] = candidateStatementList.size();
			candidateMatrix = this.computeOneModeMatrix(candidateStatementList, this.qualifierAggregation, this.startDateTime, this.stopDateTime);
			candidateMatrix = this.reduceCandidateMatrix(candidateMatrix, fullMatrix.getRowNames()); // ensure it has the right dimensions by purging isolates relative to the full matrix
			candidateMatrices.add(candidateMatrix);
			eigenvaluesCandidate = computeNormalizedEigenvalues(candidateMatrix.getMatrix(), "ojalgo"); // normalised eigenvalues for the candidate matrix
			currentLosses[i] = spectralLoss(eigenvaluesFull, eigenvaluesCandidate);
		}
		double smallestLoss = 0.0;
		if (currentBackboneList.size() > 0) {
			smallestLoss = Arrays.stream(currentLosses).min().getAsDouble();
		}
		for (int i = currentBackboneList.size() - 1; i >= 0; i--) {
			if (currentLosses[i] == smallestLoss) {
				iteration[counter] = counter + 1;
				entity[counter] = currentBackboneList.get(i);
				backboneLoss[counter] = smallestLoss;
				currentRedundantList.add(currentBackboneList.get(i));
				currentBackboneList.remove(i);
				backboneMatrices.add(candidateMatrices.get(i));

				// compute redundant matrix and loss at this level
				final ArrayList<String> finalRedundantCandidate = new ArrayList<String>(currentRedundantList);
				candidateStatementList = this.filteredStatements
						.stream()
						.filter(s -> finalRedundantCandidate.contains(((Entity) s.get(this.variable2)).getValue()))
						.collect(Collectors.toCollection(ArrayList::new));
				Matrix redundantMatrix = this.computeOneModeMatrix(candidateStatementList, this.qualifierAggregation, this.startDateTime, this.stopDateTime);
				redundantMatrix = this.reduceCandidateMatrix(redundantMatrix, fullMatrix.getRowNames());
				redundantMatrices.add(redundantMatrix);
				eigenvaluesCandidate = computeNormalizedEigenvalues(redundantMatrix.getMatrix(), "ojalgo");
				redundantLoss[counter] = spectralLoss(eigenvaluesFull, eigenvaluesCandidate);
				numStatements[counter] = numStatementsCandidates[i];
				counter++;
			}
		}
	}

	/**
	 * Get the nested backbone result that is saved in the class.
	 *
	 * @return The nested backbone result (can be null if backbone function has not been executed).
	 */
	public NestedBackboneResult getNestedBackboneResult() {
		return this.nestedBackboneResult;
	}

	/**
	 * Compute matrix after final backbone iteration, collect results, and save in class.
	 */
	public void saveNestedBackboneResult() {
		Exporter.this.nestedBackboneResult = new NestedBackboneResult("nested",
				iteration,
				entity,
				backboneLoss,
				redundantLoss,
				numStatements,
				this.filteredStatements.size(),
				fullMatrix.getStart().toEpochSecond(ZoneOffset.UTC),
				fullMatrix.getStop().toEpochSecond(ZoneOffset.UTC));
		Exporter.this.simulatedAnnealingBackboneResult = null;
	}

	/**
	 * Partition the discourse network into a backbone and redundant set of second-mode entities using penalised
	 * spectral distances and simulated annealing. This method prepares the data before the algorithm starts.
	 *
	 * @param penalty Use penalty parameter? False if fixed backbone set.
	 * @param p Penalty parameter. Only used if penalty parameter is true.
	 * @param T Number of iterations.
	 * @param size The (fixed) size of the backbone set. Only used if no penalty.
	 */
	public void initializeSimulatedAnnealingBackbone(boolean penalty, double p, int T, int size) {
		this.p = p;
		this.T = T;
		this.backboneSize = size;
		this.isolates = false; // no isolates initially for full matrix; will be set to true after full matrix has been computed

		// initial values before iterations start
		this.originalStatements = this.filteredStatements; // to ensure not all isolates are included later

		// full set of concepts C
		fullConcepts = this.extractLabels(this.filteredStatements, this.variable2, this.variable2Document);

		// full network matrix Y against which we compare in every iteration
		fullMatrix = this.computeOneModeMatrix(this.filteredStatements, this.qualifierAggregation, this.startDateTime, this.stopDateTime);
		this.isolates = true; // include isolates in the iterations; will be adjusted to full matrix without isolates manually each time

		// compute normalised eigenvalues for the full matrix; no need to recompute every time as they do not change
		eigenvaluesFull = computeNormalizedEigenvalues(fullMatrix.getMatrix(), "ojalgo");

		if (penalty) { // simulated annealing with penalty: initially one randomly chosen entity in the backbone set
			// pick a random concept c_j from C and save its index
			int randomConceptIndex = ThreadLocalRandom.current().nextInt(0, fullConcepts.length);

			// final backbone list B, which contains only one random concept initially but will contain the final backbone set in the end
			finalBackboneList = new ArrayList<String>();

			// add the one uniformly sampled concept c_j to the backbone as the initial solution at t = 0: B <- {c_j}
			finalBackboneList.add(fullConcepts[randomConceptIndex]);

			// final redundant set R, which is initially C without c_j
			finalRedundantList = Arrays
					.stream(fullConcepts)
					.filter(c -> !c.equals(fullConcepts[randomConceptIndex]))
					.collect(Collectors.toCollection(ArrayList::new));
		} else { // simulated annealing without penalty and fixed backbone set size: randomly sample as many initial entities as needed
			// sample initial backbone set randomly
			if (this.backboneSize > fullConcepts.length) {
				LogEvent l = new LogEvent(Logger.ERROR,
						"Backbone size parameter too large",
						"The backbone size parameter of " + this.backboneSize + " is larger than the number of entities on the second mode, " + fullConcepts.length + ". It is impossible to choose a backbone set of that size. Please choose a smaller backbone size.");
				Dna.logger.log(l);
			} else if (this.backboneSize < 1) {
				LogEvent l = new LogEvent(Logger.ERROR,
						"Backbone size parameter too small",
						"The backbone size parameter of " + size + " is smaller than 1. It is impossible to choose a backbone set of that size. Please choose a larger backbone size.");
				Dna.logger.log(l);
			}
			finalBackboneList = new ArrayList<>();
			while (finalBackboneList.size() < this.backboneSize) {
				int randomConceptIndex = ThreadLocalRandom.current().nextInt(0, fullConcepts.length);
				String entity = fullConcepts[randomConceptIndex];
				if (!finalBackboneList.contains(entity)) {
					finalBackboneList.add(entity);
				}
			}
			finalRedundantList = Stream.of(fullConcepts).filter(c -> !finalBackboneList.contains(c)).collect(Collectors.toCollection(ArrayList::new));
		}

		// final statement list: filter the statement list by only retaining those statements that are in the final backbone set B
		finalStatementList = this.filteredStatements
				.stream()
				.filter(s -> finalBackboneList.contains(((Entity) s.get(this.variable2)).getValue()))
				.collect(Collectors.toCollection(ArrayList::new));

		// final matrix based on the initial final backbone set, Y^B, which is initially identical to the previous matrix
		finalMatrix = this.computeOneModeMatrix(finalStatementList, this.qualifierAggregation, this.startDateTime, this.stopDateTime);
		finalMatrix = this.reduceCandidateMatrix(finalMatrix, fullMatrix.getRowNames()); // ensure it has the right dimensions by purging isolates relative to the full matrix

		// eigenvalues for final matrix
		eigenvaluesFinal = computeNormalizedEigenvalues(finalMatrix.getMatrix(), "ojalgo"); // normalised eigenvalues for the candidate matrix

		// create an initial current backbone set B_0, also with the one c_j concept like in B: B_0 <- {c_j}
		currentBackboneList = new ArrayList<String>(finalBackboneList);

		// create an initial current redundant set R_t, which is C without c_j
		currentRedundantList = new ArrayList<String>(finalRedundantList);

		// filter the statement list by only retaining those statements that are in the initial current backbone set B_0
		currentStatementList = this.filteredStatements
				.stream()
				.filter(s -> currentBackboneList.contains(((Entity) s.get(this.variable2)).getValue()))
				.collect(Collectors.toCollection(ArrayList::new));

		// create initial current matrix at t = 0
		currentMatrix = new Matrix(finalMatrix);

		// initial current eigenvalues
		eigenvaluesCurrent = eigenvaluesFinal;

		// initialise (empty) action set S
		this.actionList = new ArrayList<String>();

		// initialise selected action s
		selectedAction = "";

		// initialise the candidate backbone set at t, B^*_t
		candidateBackboneList = new ArrayList<String>();

		// initialise the candidate redundant set at t, R^*_t
		candidateRedundantList = new ArrayList<String>();

		// declare loss comparison result variables
		if (penalty) {
			finalLoss = penalizedLoss(eigenvaluesFull, eigenvaluesFinal, p, currentBackboneList.size(), fullConcepts.length); // spectral distance between full and initial matrix
		} else {
			finalLoss = spectralLoss(eigenvaluesFull, eigenvaluesFinal); // spectral distance between full and initial matrix
		}
		oldLoss = finalLoss;
		newLoss = 0.0;
		accept = false;

		// reporting
		temperatureLog = new ArrayList<Double>();
		acceptanceProbabilityLog = new ArrayList<Double>();
		acceptedLog = new ArrayList<Integer>();
		penalizedBackboneLossLog = new ArrayList<Double>(); // penalised or not penalised, depending on algorithm
		proposedBackboneSizeLog = new ArrayList<Integer>();
		acceptedBackboneSizeLog = new ArrayList<Integer>();
		finalBackboneSizeLog = new ArrayList<Integer>();
		acceptanceRatioLastHundredIterationsLog = new ArrayList<Double>();

		// matrix algebra declarations
		eigenvaluesCurrent = new double[0];

		// set to first iteration before starting simulated annealing
		t = 1;
	}

	/**
	 * Execute the next iteration of the simulated annealing backbone algorithm.
	 */
	public void iterateSimulatedAnnealingBackbone(boolean penalty) {
		// calculate temperature
		temperature = 1 - (1 / (1 + Math.exp(-(-5 + (12.0 / T) * t)))); // temperature
		temperatureLog.add(temperature);

		// make a random move by adding, removing, or swapping a concept and computing a new candidate
		actionList.clear(); // clear the set of possible actions and repopulate, depending on solution size
		if (currentBackboneList.size() < 2 && penalty) { // if there is only one concept, don't remove it because empty backbones do not work
			actionList.add("add");
			actionList.add("swap");
		} else if (currentBackboneList.size() > fullConcepts.length - 2 && penalty) { // do not create a backbone with all concepts because it would be useless
			actionList.add("remove");
			actionList.add("swap");
		} else if (penalty) { // everything in between one and |C| - 1 concepts: add all three possible moves to the action set
			actionList.add("add");
			actionList.add("remove");
			actionList.add("swap");
		} else { // with fixed backbone set (i.e., no penalty), only allow horizontal swaps
			actionList.add("swap");
		}
		Collections.shuffle(actionList); // randomly re-order the action set...
		selectedAction = actionList.get(0); // and draw the first action (i.e., pick a random action)
		candidateBackboneList.clear(); // create a candidate copy of the current backbone list, to be modified
		candidateBackboneList.addAll(currentBackboneList);
		candidateRedundantList.clear(); // create a candidate copy of the current redundant list, to be modified
		candidateRedundantList.addAll(currentRedundantList);
		if (selectedAction.equals("add")) { // if we add a concept...
			Collections.shuffle(candidateRedundantList); // randomly re-order the current redundant list...
			candidateBackboneList.add(candidateRedundantList.get(0)); // add the first concept from the redundant list to the backbone...
			candidateRedundantList.remove(0); // and delete it in turn from the redundant list
		} else if (selectedAction.equals("remove")) { // if we remove a concept...
			Collections.shuffle(candidateBackboneList); // randomly re-order the backbone list to pick a random concept for removal as the first element...
			candidateRedundantList.add(candidateBackboneList.get(0)); // add the selected concept to the redundant list...
			candidateBackboneList.remove(0); // and remove it from the backbone list
		} else if (selectedAction.equals("swap")) { //if we swap out a concept...
			Collections.shuffle(candidateBackboneList); // re-order the backbone list...
			Collections.shuffle(candidateRedundantList); // re-order the redundant list...
			candidateBackboneList.add(candidateRedundantList.get(0)); // add the first (random) redundant concept to the backbone list...
			candidateRedundantList.remove(0); // then remove it from the redundant list...
			candidateRedundantList.add(candidateBackboneList.get(0)); // add the first (random) backbone concept to the redundant list...
			candidateBackboneList.remove(0); // then remove it from the backbone list
		}
		proposedBackboneSizeLog.add(candidateBackboneList.size()); // log number of concepts in candidate backbone in the current iteration

		// after executing the action, filter the statement list based on the candidate backbone set B^*_t in order to create the candidate matrix, then compute eigenvalues and loss for the candidate
		candidateStatementList = this.filteredStatements
				.stream()
				.filter(s -> candidateBackboneList.contains(((Entity) s.get(this.variable2)).getValue()))
				.collect(Collectors.toCollection(ArrayList::new));
		candidateMatrix = this.computeOneModeMatrix(candidateStatementList, this.qualifierAggregation, this.startDateTime, this.stopDateTime); // create candidate matrix after filtering the statements based on the action that was executed
		candidateMatrix = this.reduceCandidateMatrix(candidateMatrix, fullMatrix.getRowNames()); // ensure it has the right dimensions by purging isolates relative to the full matrix
		eigenvaluesCandidate = computeNormalizedEigenvalues(candidateMatrix.getMatrix(), "ojalgo"); // normalised eigenvalues for the candidate matrix
		if (penalty) {
			newLoss = penalizedLoss(eigenvaluesFull, eigenvaluesCandidate, p, candidateBackboneList.size(), fullConcepts.length); // spectral distance between full and candidate matrix
		} else {
			newLoss = spectralLoss(eigenvaluesFull, eigenvaluesCandidate); // spectral distance between full and candidate matrix
		}
		penalizedBackboneLossLog.add(newLoss); // log the penalised spectral distance between full and candidate solution

		// compare loss between full and previous (current) matrix to loss between full and candidate matrix and accept or reject candidate
		accept = false;
		if (newLoss < oldLoss) { // if candidate is better than previous matrix, adopt it as current solution
			accept = true; // flag this solution for acceptance
			acceptanceProbabilityLog.add(-1.0); // log the acceptance probability as -1.0; technically it should be 1.0 because the solution was better and hence accepted, but it would be useless for plotting the acceptance probabilities as a diagnostic tool
			if (newLoss <= finalLoss) { // if better than the best solution, adopt candidate as new final backbone solution
				finalBackboneList.clear(); // clear the best solution list
				finalBackboneList.addAll(candidateBackboneList); // and populate it with the concepts from the candidate solution instead
				finalRedundantList.clear(); // same with the redundant list
				finalRedundantList.addAll(candidateRedundantList);
				finalStatementList.clear(); // same with the final list of statements
				finalStatementList.addAll(candidateStatementList);
				finalMatrix = new Matrix(candidateMatrix); // save the candidate matrix as best solution matrix
				eigenvaluesFinal = eigenvaluesCandidate;
				finalLoss = newLoss; // save the candidate loss as the globally optimal loss so far
			}
		} else { // if the solution is worse than the previous one, apply Hastings ratio and temperature and compare with random number
			r = Math.random(); // random double between 0 and 1
			acceptance = Math.exp(-(newLoss - oldLoss)) * temperature; // acceptance probability
			acceptanceProbabilityLog.add(acceptance); // log the acceptance probability
			if (r < acceptance) { // apply probability rule
				accept = true;
			}
		}
		if (accept) { // if candidate is better than previous matrix...
			currentBackboneList.clear(); // create candidate copy and save as new current matrix
			currentBackboneList.addAll(candidateBackboneList);
			currentRedundantList.clear(); // also save the redundant candidate as new current redundant list
			currentRedundantList.addAll(candidateRedundantList);
			currentStatementList.clear(); // save candidate statement list as new current statement list
			currentStatementList.addAll(candidateStatementList);
			currentMatrix = new Matrix(candidateMatrix); // save candidate matrix as new current matrix
			eigenvaluesCurrent = eigenvaluesCandidate;
			oldLoss = newLoss; // save the corresponding candidate loss as the current/old loss
			acceptedLog.add(1); // log the acceptance of the proposed candidate
		} else {
			acceptedLog.add(0); // log the non-acceptance of the proposed candidate
		}
		acceptedBackboneSizeLog.add(currentBackboneList.size()); // log how many concepts are in the current iteration after the decision
		finalBackboneSizeLog.add(finalBackboneList.size()); // log how many concepts are in the final backbone solution in the current iteration
		log = 0.0; // compute ratio of acceptances in last up to 100 iterations
		for (int i = t - 1; i >= t - Math.min(100, t); i--) {
			log = log + acceptedLog.get(i);
		}
		acceptanceRatioLastHundredIterationsLog.add(log / Math.min(100, t)); // log ratio of accepted candidates in the last 100 iterations
		t = t + 1; // go to next iteration
	}

	/**
	 * Compute the spectral distance between the full network and the network based only on the backbone set and only the redundant set. The penalty parameter can be switched off by setting it to zero.
	 *
	 * @param backboneEntities An array of entities (e.g., concepts) to construct a backbone set for computing the spectral distance.
	 * @param p The penalty parameter. Can be \code{0} to switch off the penalty parameter.
	 * @return A double array with the penalized loss for the backbone set and the redundant set.
	 */
	public double[] evaluateBackboneSolution(String[] backboneEntities, int p) {
		this.p = p;
		double[] results = new double[2];
		this.isolates = false; // no isolates initially for full matrix; will be set to true after full matrix has been computed

		// initial values before iterations start
		this.originalStatements = this.filteredStatements; // to ensure not all isolates are included later

		// full set of concepts C
		fullConcepts = this.extractLabels(this.filteredStatements, this.variable2, this.variable2Document);

		// full network matrix Y against which we compare in every iteration
		fullMatrix = this.computeOneModeMatrix(this.filteredStatements, this.qualifierAggregation, this.startDateTime, this.stopDateTime);
		this.isolates = true; // include isolates in the iterations; will be adjusted to full matrix without isolates manually each time

		// compute normalised eigenvalues for the full matrix; no need to recompute every time as they do not change
		eigenvaluesFull = computeNormalizedEigenvalues(fullMatrix.getMatrix(), "ojalgo");

		// create copy of filtered statements and remove redundant entities
		ArrayList<String> entityList = Stream.of(backboneEntities).collect(Collectors.toCollection(ArrayList<String>::new));
		ArrayList<String> backboneSet = new ArrayList<>();
		ArrayList<String> redundantSet = new ArrayList<>();
		for (int i = 0; i < fullConcepts.length; i++) {
			if (entityList.contains(fullConcepts[i])) {
				backboneSet.add(fullConcepts[i]);
			} else {
				redundantSet.add(fullConcepts[i]);
			}
		}

		// spectral distance between full and backbone set
		candidateStatementList = this.filteredStatements
				.stream()
				.filter(s -> backboneSet.contains(((Entity) s.get(this.variable2)).getValue()))
				.collect(Collectors.toCollection(ArrayList::new));
		candidateMatrix = this.computeOneModeMatrix(candidateStatementList, this.qualifierAggregation, this.startDateTime, this.stopDateTime); // create candidate matrix after filtering the statements based on the action that was executed
		candidateMatrix = this.reduceCandidateMatrix(candidateMatrix, fullMatrix.getRowNames()); // ensure it has the right dimensions by purging isolates relative to the full matrix
		eigenvaluesCandidate = computeNormalizedEigenvalues(candidateMatrix.getMatrix(), "ojalgo"); // normalised eigenvalues for the candidate matrix
		results[0] = penalizedLoss(eigenvaluesFull, eigenvaluesCandidate, p, backboneSet.size(), fullConcepts.length); // spectral distance between full and candidate matrix

		// spectral distance between full and redundant set
		candidateStatementList = this.filteredStatements
				.stream()
				.filter(s -> redundantSet.contains(((Entity) s.get(this.variable2)).getValue()))
				.collect(Collectors.toCollection(ArrayList::new));
		candidateMatrix = this.computeOneModeMatrix(candidateStatementList, this.qualifierAggregation, this.startDateTime, this.stopDateTime); // create candidate matrix after filtering the statements based on the action that was executed
		candidateMatrix = this.reduceCandidateMatrix(candidateMatrix, fullMatrix.getRowNames()); // ensure it has the right dimensions by purging isolates relative to the full matrix
		eigenvaluesCandidate = computeNormalizedEigenvalues(candidateMatrix.getMatrix(), "ojalgo"); // normalised eigenvalues for the candidate matrix
		results[1] = penalizedLoss(eigenvaluesFull, eigenvaluesCandidate, p, redundantSet.size(), fullConcepts.length); // spectral distance between full and candidate matrix

		return results;
	}
>>>>>>> a6ba5090
}<|MERGE_RESOLUTION|>--- conflicted
+++ resolved
@@ -10,13 +10,9 @@
 import logger.Logger;
 import me.tongfei.progressbar.ProgressBar;
 import model.*;
-<<<<<<< HEAD
-import model.Color;
-=======
 import org.apache.commons.math3.linear.EigenDecomposition;
 import org.apache.commons.math3.linear.RealMatrix;
 import org.apache.commons.math3.linear.Array2DRowRealMatrix;
->>>>>>> a6ba5090
 import org.jdom.Attribute;
 import org.jdom.Comment;
 import org.jdom.Element;
@@ -705,10 +701,6 @@
 		}
 	}
 
-<<<<<<< HEAD
-	public void filterExportEvents() {
-		try (ProgressBar pb = new ProgressBar("Filtering export events...", this.originalEvents.size())) {
-=======
 	/**
 	 * Filter the statements based on the {@link #originalStatements} slot of
 	 * the class and create a filtered statement list, which is saved in the
@@ -716,7 +708,6 @@
 	 */
 	public void filterStatements() {
 		try (ProgressBar pb = new ProgressBar("Filtering statements", this.originalStatements.size())) {
->>>>>>> a6ba5090
 			pb.stepTo(0);
 
 			// create a deep copy of the original statements and sort
@@ -891,15 +882,12 @@
 			computeOneModeMatrix();
 		} else if (networkType.equals("twomode")) {
 			computeTwoModeMatrix();
-<<<<<<< HEAD
-=======
 		} else if (!networkType.equals("eventlist") && !timeWindow.equals("no")) {
 			if (this.kernel.equals("no")) {
 				computeTimeWindowMatrices();
 			} else {
 				computeKernelSmoothedTimeSlices();
 			}
->>>>>>> a6ba5090
 		}
 	}
 
@@ -1664,8 +1652,6 @@
 	}
 
 	/**
-<<<<<<< HEAD
-=======
 	 * Create a series of one-mode or two-mode networks using a moving time window.
 	 */
 	public void computeTimeWindowMatrices() {
@@ -1886,7 +1872,6 @@
 	}
 
 	/**
->>>>>>> a6ba5090
 	 * Write results to file.
 	 */
 	public void exportToFile() {
@@ -1900,8 +1885,6 @@
 	}
 
 	/**
-<<<<<<< HEAD
-=======
 	 * Write an event list to a CSV file. The event list contains all filtered
 	 * statements including their IDs, date/time stamps, variable values, text,
 	 * and document meta-data. There is one statement per row. The event list
@@ -1964,7 +1947,6 @@
 	}
 
 	/**
->>>>>>> a6ba5090
 	 * Export {@link Matrix Matrix} to a CSV matrix file.
 	 */
 	private void exportCSV() {
@@ -2504,8 +2486,6 @@
 			pb.stepTo(this.matrixResults.size());
 		}
 	}
-<<<<<<< HEAD
-=======
 
 	/**
 	 * Return original (unfiltered) statements.
@@ -3269,5 +3249,4 @@
 
 		return results;
 	}
->>>>>>> a6ba5090
 }