--- conflicted
+++ resolved
@@ -604,20 +604,12 @@
 			s.add("CREATE TABLE IF NOT EXISTS DATASHORTTEXT("
 					+ "ID MEDIUMINT UNSIGNED NOT NULL AUTO_INCREMENT, "
 					+ "StatementId MEDIUMINT UNSIGNED NOT NULL, "
-<<<<<<< HEAD
 					+ "RoleVariableLinkId SMALLINT UNSIGNED NOT NULL, "
-					+ "Entity INT NOT NULL REFERENCES ENTITIES(ID) ON DELETE CASCADE, "
+					+ "Entity MEDIUMINT UNSIGNED NOT NULL, "
 					+ "FOREIGN KEY(StatementId) REFERENCES STATEMENTS(ID) ON DELETE CASCADE, "
 					+ "FOREIGN KEY(RoleVariableLinkId) REFERENCES ROLEVARIABLELINK(ID) ON DELETE CASCADE, "
-					+ "UNIQUE KEY (StatementId, RoleVariableLinkId), "
-=======
-					+ "VariableId SMALLINT UNSIGNED NOT NULL, "
-					+ "Entity MEDIUMINT UNSIGNED NOT NULL, "
-					+ "FOREIGN KEY(StatementId) REFERENCES STATEMENTS(ID) ON DELETE CASCADE, "
-					+ "FOREIGN KEY(VariableId) REFERENCES VARIABLES(ID) ON DELETE CASCADE, "
-			      		+ "FOREIGN KEY(Entity) REFERENCES ENTITIES(ID) ON DELETE CASCADE, "
+					+ "FOREIGN KEY(Entity) REFERENCES ENTITIES(ID) ON DELETE CASCADE, "
 					+ "UNIQUE KEY (StatementId, VariableId), "
->>>>>>> b8e5d355
 					+ "PRIMARY KEY(ID));");
 			s.add("CREATE TABLE IF NOT EXISTS DATALONGTEXT("
 					+ "ID MEDIUMINT UNSIGNED NOT NULL AUTO_INCREMENT, "
@@ -2911,7 +2903,7 @@
 		}
 	}
 	*/
-	
+
 	/**
 	 * Create a copy of a statement in the database.
 	 * 
@@ -4118,7 +4110,7 @@
 
 	/**
 	 * Get an array list of all statement types in the database.
-	 * 
+	 *
 	 * @return An ArrayList of {@link model.StatementType StatementType} objects.
 	 */
 	public ArrayList<StatementType> getStatementTypes() {
