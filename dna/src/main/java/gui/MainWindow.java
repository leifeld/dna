package gui;

import java.awt.*;
import java.awt.event.*;
import java.awt.geom.Rectangle2D;
import java.awt.image.BaseMultiResolutionImage;
import java.sql.Connection;
import java.sql.PreparedStatement;
import java.sql.ResultSet;
import java.sql.SQLException;
import java.time.LocalDateTime;
import java.time.LocalTime;
import java.time.ZoneOffset;
import java.util.*;
import java.util.List;
import java.util.stream.Collectors;
import java.util.stream.IntStream;

import javax.swing.*;
import javax.swing.border.EmptyBorder;
import javax.swing.event.ChangeEvent;
import javax.swing.event.ChangeListener;
import javax.swing.event.DocumentEvent;
import javax.swing.event.DocumentListener;
import javax.swing.event.ListSelectionEvent;
import javax.swing.event.ListSelectionListener;
import javax.swing.text.BadLocationException;

import model.*;
import org.jasypt.exceptions.EncryptionOperationNotPossibleException;
import dna.Dna;
import logger.LogEvent;
import logger.Logger;
import logger.LoggerDialog;
import org.jdesktop.swingx.JXTreeTable;
import sql.ConnectionProfile;
import sql.Sql;

/**
 * Main window that instantiates and plugs the different view components
 * together. It contains controls for the different actions and defines
 * listeners that are attached to the view components to interact between the
 * components. 
 */
public class MainWindow extends JFrame {
	private static final long serialVersionUID = 2740437090361841747L;
	private Container c;
	private DocumentTablePanel documentTablePanel;
	private DocumentTableModel documentTableModel;
	private StatementPanel statementPanel;
	private StatementTableModel statementTableModel;
	private TextPanel textPanel;
	private MenuBar menuBar;
	private ToolbarPanel toolbar;
	private StatusBar statusBar;
	private RegexPanel regexPanel;
	private CoderSelectionPanel coderSelectionPanel;
	private ActionOpenDatabase actionOpenDatabase;
	private ActionCreateDatabase actionCreateDatabase;
	private ActionOpenProfile actionOpenProfile; 
	private ActionSaveProfile actionSaveProfile;
	private ActionRegexEditor actionRegexEditor;
	private ActionCoderManager actionCoderManager;
	private ActionQuit actionQuit;
	private ActionCloseDatabase actionCloseDatabase;
	private ActionAddDocument actionAddDocument;
	private ActionRemoveDocuments actionRemoveDocuments;
	private ActionEditDocuments actionEditDocuments;
	private ActionSearchDialog actionSearchDialog;
	private ActionRefresh actionRefresh;
	private ActionBatchImportDocuments actionBatchImportDocuments;
	private ActionImporter actionImporter;
	private ActionRecodeStatements actionRecodeStatements;
	private ActionRemoveStatements actionRemoveStatements;
	private ActionStatementTypeEditor actionStatementTypeEditor;
	private ActionAttributeManager actionAttributeManager;
	private ActionNetworkExporter actionNetworkExporter;
	private ActionBackboneExporter actionBackboneExporter;
	private ActionCoderRelationsEditor actionCoderRelationsEditor;
	private ActionLoggerDialog actionLoggerDialog;
	private ActionAboutWindow actionAboutWindow;
	private PopupMulti popup = null;

	/**
	 * A document table swing worker thread.
	 */
	private DocumentTableRefreshWorker documentTableWorker;

	/**
	 * A statement table swing worker thread.
	 */
	private StatementTableRefreshWorker statementTableWorker;
	
	/**
	 * Create a new main window.
	 */
	public MainWindow() {
		try {
			UIManager.setLookAndFeel(UIManager.getSystemLookAndFeelClassName());
			LogEvent l = new LogEvent(Logger.MESSAGE,
					"Set system look and feel for GUI.",
					"Set system look and feel for GUI.");
			Dna.logger.log(l);
		} catch (UnsupportedLookAndFeelException e) {
			LogEvent l = new LogEvent(Logger.WARNING,
					"Unsupport look and feel. Using default theme.",
					"Unsupport look and feel. Using default theme.",
					e);
			Dna.logger.log(l);
	    } catch (ClassNotFoundException e) {
			LogEvent l = new LogEvent(Logger.WARNING,
					"Look and feel class not found. Using default theme.",
					"Look and feel class not found. Using default theme.",
					e);
			Dna.logger.log(l);
	    } catch (InstantiationException e) {
			LogEvent l = new LogEvent(Logger.WARNING,
					"Look and feel instantiation exception. Using default theme.",
					"Look and feel instantiation exception. Using default theme.",
					e);
			Dna.logger.log(l);
	    } catch (IllegalAccessException e) {
			LogEvent l = new LogEvent(Logger.WARNING,
					"Look and feel illegal access exception. Using default theme.",
					"Look and feel illegal access exception. Using default theme.",
					e);
			Dna.logger.log(l);
	    }
		
		c = getContentPane();
		this.setTitle("Discourse Network Analyzer");
		this.setDefaultCloseOperation(JFrame.DO_NOTHING_ON_CLOSE);

		BaseMultiResolutionImage dnaIcon = new SvgIcon("/icons/dna.svg", 16).getImage();
		this.setIconImage(dnaIcon);
		if (Taskbar.isTaskbarSupported()) Taskbar.getTaskbar().setIconImage(dnaIcon); // set icon in the taskbar, for example MacOS dock
		
		// close SQL connection before exit
		this.addWindowListener(new WindowAdapter() {
			public void windowClosing(WindowEvent e) {
				if (documentTableWorker != null) {
					documentTableWorker.cancel(true);
				}
				if (statementTableWorker != null) {
					statementTableWorker.cancel(true);
				}
				LogEvent l = new LogEvent(Logger.MESSAGE,
						"Exiting DNA from the GUI main window.",
						"Exiting DNA from the GUI main window.");
				Dna.logger.log(l);
				System.exit(0);
			}
		});
		
		// initialize actions
		ImageIcon openDatabaseIcon = new ImageIcon(new ImageIcon(Objects.requireNonNull(getClass().getResource("/icons/tabler-icon-database.png"))).getImage().getScaledInstance(18, 18, Image.SCALE_SMOOTH));
		actionOpenDatabase = new ActionOpenDatabase("Open DNA database", openDatabaseIcon, "Open a dialog window to establish a connection to a remote or file-based database", KeyEvent.VK_O);

		ImageIcon closeDatabaseIcon = new ImageIcon(new ImageIcon(Objects.requireNonNull(getClass().getResource("/icons/tabler-icon-x.png"))).getImage().getScaledInstance(18, 18, Image.SCALE_SMOOTH));
		actionCloseDatabase = new ActionCloseDatabase("Close database", closeDatabaseIcon, "Close the connection to the current database and reset graphical user interface", KeyEvent.VK_X);
		actionCloseDatabase.setEnabled(false);
		
		ImageIcon createDatabaseIcon = new ImageIcon(new ImageIcon(Objects.requireNonNull(getClass().getResource("/icons/tabler-icon-plus.png"))).getImage().getScaledInstance(18, 18, Image.SCALE_SMOOTH));
		actionCreateDatabase = new ActionCreateDatabase("Create new DNA database", createDatabaseIcon, "Open a dialog window to create a new remote or file-based database", KeyEvent.VK_C);
		
		ImageIcon openProfileIcon = new ImageIcon(new ImageIcon(Objects.requireNonNull(getClass().getResource("/icons/tabler-icon-link.png"))).getImage().getScaledInstance(18, 18, Image.SCALE_SMOOTH));
		actionOpenProfile = new ActionOpenProfile("Open connection profile", openProfileIcon, "Open a connection profile, which acts as a bookmark to a database", KeyEvent.VK_P);
		
		ImageIcon saveProfileIcon = new ImageIcon(new ImageIcon(Objects.requireNonNull(getClass().getResource("/icons/tabler-icon-download.png"))).getImage().getScaledInstance(18, 18, Image.SCALE_SMOOTH));
		actionSaveProfile = new ActionSaveProfile("Save connection profile", saveProfileIcon, "Save a connection profile, which acts as a bookmark to a database", KeyEvent.VK_S);
		actionSaveProfile.setEnabled(false);

		ImageIcon regexEditorIcon = new ImageIcon(new ImageIcon(Objects.requireNonNull(getClass().getResource("/icons/tabler-icon-prescription.png"))).getImage().getScaledInstance(18, 18, Image.SCALE_SMOOTH));
		actionRegexEditor = new ActionRegexEditor("Open regex editor", regexEditorIcon, "Open the regular expression editor to add or delete regex search terms for in-text highlighting", KeyEvent.VK_R);
		actionRegexEditor.setEnabled(false);
		
		ImageIcon coderManagerIcon = new ImageIcon(new ImageIcon(Objects.requireNonNull(getClass().getResource("/icons/tabler-icon-users.png"))).getImage().getScaledInstance(18, 18, Image.SCALE_SMOOTH));
		actionCoderManager = new ActionCoderManager("Open coder manager", coderManagerIcon, "Open the coder manager to edit coders and their permissions.", KeyEvent.VK_M);
		actionCoderManager.setEnabled(false);
		
		ImageIcon quitIcon = new ImageIcon(new ImageIcon(Objects.requireNonNull(getClass().getResource("/icons/tabler-icon-logout.png"))).getImage().getScaledInstance(18, 18, Image.SCALE_SMOOTH));
		actionQuit = new ActionQuit("Exit / quit", quitIcon, "Close the Discourse Network Analyzer", KeyEvent.VK_Q);
		
		ImageIcon addDocumentIcon = new ImageIcon(new ImageIcon(Objects.requireNonNull(getClass().getResource("/icons/tabler-icon-file-plus.png"))).getImage().getScaledInstance(18, 18, Image.SCALE_SMOOTH));
		actionAddDocument = new ActionAddDocument("Add document", addDocumentIcon, "Open a dialog window to enter details of a new document", KeyEvent.VK_A);
		actionAddDocument.setEnabled(false);
		
		ImageIcon removeDocumentsIcon = new ImageIcon(new ImageIcon(Objects.requireNonNull(getClass().getResource("/icons/tabler-icon-file-minus.png"))).getImage().getScaledInstance(18, 18, Image.SCALE_SMOOTH));
		actionRemoveDocuments = new ActionRemoveDocuments("Remove document(s)", removeDocumentsIcon, "Remove the document(s) currently selected in the document table", KeyEvent.VK_R);
		actionRemoveDocuments.setEnabled(false);
		
		ImageIcon editDocumentsIcon = new ImageIcon(new ImageIcon(Objects.requireNonNull(getClass().getResource("/icons/tabler-icon-edit.png"))).getImage().getScaledInstance(18, 18, Image.SCALE_SMOOTH));
		actionEditDocuments = new ActionEditDocuments("Edit document(s)", editDocumentsIcon, "Edit the document(s) currently selected in the document table", KeyEvent.VK_E);
		actionEditDocuments.setEnabled(false);
		
		ImageIcon documentTableRefreshIcon = new ImageIcon(new ImageIcon(Objects.requireNonNull(getClass().getResource("/icons/tabler-icon-refresh.png"))).getImage().getScaledInstance(18, 18, Image.SCALE_SMOOTH));
		actionRefresh = new ActionRefresh("Refresh document table", documentTableRefreshIcon, "Fetch new documents from the database and insert them into the document table and remove deleted rows from the table", KeyEvent.VK_F);
		actionRefresh.setEnabled(false);

		ImageIcon batchImportDocumentsIcon = new ImageIcon(new ImageIcon(Objects.requireNonNull(getClass().getResource("/icons/tabler-icon-file-import.png"))).getImage().getScaledInstance(18, 18, Image.SCALE_SMOOTH));
		actionBatchImportDocuments = new ActionBatchImportDocuments("Import from directory", batchImportDocumentsIcon, "Batch-import all text files from a folder as new documents", KeyEvent.VK_I);
		actionBatchImportDocuments.setEnabled(false);

		ImageIcon importerIcon = new ImageIcon(new ImageIcon(Objects.requireNonNull(getClass().getResource("/icons/tabler-icon-database-import.png"))).getImage().getScaledInstance(18, 18, Image.SCALE_SMOOTH));
		actionImporter = new ActionImporter("Import from DNA database", importerIcon, "Import documents, statements, entities, attributes, and regexes from another DNA database", KeyEvent.VK_D);
		actionImporter.setEnabled(false);

		ImageIcon searchDialogIcon = new ImageIcon(new ImageIcon(Objects.requireNonNull(getClass().getResource("/icons/tabler-icon-search.png"))).getImage().getScaledInstance(18, 18, Image.SCALE_SMOOTH));
		actionSearchDialog = new ActionSearchDialog("Regex text search", searchDialogIcon, "Search for regular expressions in document texts and find matches", KeyEvent.VK_F);
		actionSearchDialog.setEnabled(false);
		this.getRootPane().getInputMap(JRootPane.WHEN_IN_FOCUSED_WINDOW).put(KeyStroke.getKeyStroke("control F"),	"open search dialog");
		this.getRootPane().getActionMap().put("open search dialog", actionSearchDialog);

		ImageIcon recodeStatementsIcon = new ImageIcon(new ImageIcon(Objects.requireNonNull(getClass().getResource("/icons/tabler-icon-pencil.png"))).getImage().getScaledInstance(18, 18, Image.SCALE_SMOOTH));
		actionRecodeStatements = new ActionRecodeStatements("Edit multiple statements...", recodeStatementsIcon, "Recode the statements currently selected in the statement table", KeyEvent.VK_R);
		actionRecodeStatements.setEnabled(false);

		ImageIcon removeStatementsIcon = new ImageIcon(new ImageIcon(Objects.requireNonNull(getClass().getResource("/icons/tabler-icon-square-minus.png"))).getImage().getScaledInstance(18, 18, Image.SCALE_SMOOTH));
		actionRemoveStatements = new ActionRemoveStatements("Remove statement(s)", removeStatementsIcon, "Remove the statement(s) currently selected in the statement table", KeyEvent.VK_D);
		actionRemoveStatements.setEnabled(false);

		ImageIcon statementTypeEditorIcon = new SvgIcon("/icons/tabler_message_2.svg", 18).getImageIcon();
		actionStatementTypeEditor = new ActionStatementTypeEditor("Edit statement types", statementTypeEditorIcon, "Open the statement type editor to edit statement types and their variables.", KeyEvent.VK_T);
		actionStatementTypeEditor.setEnabled(false);

		ImageIcon attributeManagerIcon = new ImageIcon(new ImageIcon(Objects.requireNonNull(getClass().getResource("/icons/tabler-icon-list.png"))).getImage().getScaledInstance(18, 18, Image.SCALE_SMOOTH));
		actionAttributeManager = new ActionAttributeManager("Open attribute manager", attributeManagerIcon, "Open the attribute manager to edit entities and their attribute values.", KeyEvent.VK_A);
		actionAttributeManager.setEnabled(false);

		ImageIcon networkExporterIcon = new ImageIcon(new ImageIcon(Objects.requireNonNull(getClass().getResource("/icons/tabler-icon-affiliate.png"))).getImage().getScaledInstance(18, 18, Image.SCALE_SMOOTH));
		actionNetworkExporter = new ActionNetworkExporter("Open network export dialog", networkExporterIcon, "Open a network export dialog window.", KeyEvent.VK_N);
		actionNetworkExporter.setEnabled(false);

		ImageIcon backboneExporterIcon = new ImageIcon(new ImageIcon(Objects.requireNonNull(getClass().getResource("/icons/tabler-icon-arrows-split.png"))).getImage().getScaledInstance(18, 18, Image.SCALE_SMOOTH));
		actionBackboneExporter = new ActionBackboneExporter("Backbone and redundant concepts", backboneExporterIcon, "Open a backbone and redundant set export dialog window.", KeyEvent.VK_B);
		actionBackboneExporter.setEnabled(false);

		ImageIcon coderRelationsEditorIcon = new ImageIcon(new ImageIcon(Objects.requireNonNull(getClass().getResource("/icons/tabler-icon-user-check.png"))).getImage().getScaledInstance(18, 18, Image.SCALE_SMOOTH));
		actionCoderRelationsEditor = new ActionCoderRelationsEditor("Edit coder relations", coderRelationsEditorIcon, "Open the coder relations editor define whose documents and statements you can view and edit.", KeyEvent.VK_R);
		actionCoderRelationsEditor.setEnabled(false);
		
		ImageIcon loggerIcon = new ImageIcon(new ImageIcon(Objects.requireNonNull(getClass().getResource("/icons/tabler-icon-bug.png"))).getImage().getScaledInstance(18, 18, Image.SCALE_SMOOTH));
		actionLoggerDialog = new ActionLoggerDialog("Display message log", loggerIcon, "Display a log of messages, warnings, and errors in a dialog window", KeyEvent.VK_L);
		
		// ImageIcon aboutIcon = new ImageIcon(new ImageIcon(Objects.requireNonNull(getClass().getResource("/icons/dna32.png"))).getImage().getScaledInstance(18, 18, Image.SCALE_SMOOTH));
		ImageIcon aboutIcon = new SvgIcon("/icons/dna.svg", 18).getImageIcon();
		actionAboutWindow = new ActionAboutWindow("About DNA", aboutIcon, "Display information about DNA", KeyEvent.VK_B);

		// define models
		documentTableModel = new DocumentTableModel();
		statementTableModel = new StatementTableModel();
		
		// define GUI elements
		toolbar = new ToolbarPanel(documentTableModel,
				actionAddDocument,
				actionRemoveDocuments,
				actionEditDocuments,
				actionRefresh,
				actionRemoveStatements);
		documentTablePanel = new DocumentTablePanel(documentTableModel,
				actionAddDocument,
				actionRemoveDocuments,
				actionEditDocuments);
		menuBar = new MenuBar(actionOpenDatabase,
				actionCloseDatabase,
				actionCreateDatabase,
				actionOpenProfile,
				actionSaveProfile,
				actionRegexEditor,
				actionCoderManager,
				actionQuit,
				actionAddDocument,
				actionRemoveDocuments,
				actionEditDocuments,
				actionBatchImportDocuments,
				actionImporter,
				actionSearchDialog,
				actionRefresh,
				actionRecodeStatements,
				actionRemoveStatements,
				actionStatementTypeEditor,
				actionAttributeManager,
				actionNetworkExporter,
				actionBackboneExporter,
				actionCoderRelationsEditor,
				actionLoggerDialog,
				actionAboutWindow);
		statusBar = new StatusBar();
		statementPanel = new StatementPanel(statementTableModel, actionRecodeStatements, actionRemoveStatements);
		textPanel = new TextPanel();
		coderSelectionPanel = new CoderSelectionPanel();
		
		// add listeners
		Dna.logger.addListener(statusBar);
		
		// layout
		JPanel documentsAndToolBarPanel = new JPanel(new BorderLayout());
		documentsAndToolBarPanel.add(toolbar, BorderLayout.NORTH);
		documentsAndToolBarPanel.add(documentTablePanel, BorderLayout.CENTER);
		
		JPanel statementsAndCoderPanel = new JPanel(new BorderLayout());
		statementsAndCoderPanel.add(coderSelectionPanel, BorderLayout.NORTH);
		statementsAndCoderPanel.add(getStatementPanel(), BorderLayout.CENTER);
		
		JSplitPane verticalSplitPane = new JSplitPane(JSplitPane.VERTICAL_SPLIT, documentsAndToolBarPanel, textPanel);
		verticalSplitPane.setOneTouchExpandable(true);
		JSplitPane rightSplitPane = new JSplitPane(JSplitPane.HORIZONTAL_SPLIT, verticalSplitPane, statementsAndCoderPanel);
		rightSplitPane.setOneTouchExpandable(true);
		rightSplitPane.setBorder(new EmptyBorder(0, 5, 0, 0));
		rightSplitPane.setResizeWeight(0.9); // right pane gets 10% of any extra space if resized (e.g., maximized)


		/*
		JPanel leftPanel = new JPanel(new BorderLayout());
		JToolBar leftToolBar = new JToolBar(JToolBar.VERTICAL);
		leftToolBar.setFloatable(false);

		ImageIcon entityIcon = new SvgIcon("/icons/tabler_text_plus.svg", 18).getImageIcon();
		JToggleButton entityButton = new JToggleButton(entityIcon);
		entityButton.setToolTipText("display entity tree");
		entityButton.setMargin(new Insets(0, 0, 0, 0));
		leftToolBar.add(entityButton);

		ImageIcon searchIcon = new SvgIcon("/icons/tabler_filter_plus.svg", 18).getImageIcon();
		JToggleButton searchButton = new JToggleButton(searchIcon);
		searchButton.setToolTipText("display search function");
		searchButton.setMargin(new Insets(0, 0, 0, 0));
		leftToolBar.add(searchButton);

		ButtonGroup toolBarButtonGroup = new ButtonGroup(){
			@Override
			public void setSelected(ButtonModel model, boolean selected) {
				if (selected) {
					super.setSelected(model, selected);
				} else {
					clearSelection();
				}
			}
		};
		toolBarButtonGroup.add(entityButton);
		toolBarButtonGroup.add(searchButton);

		JPanel cardPanel = new JPanel(new CardLayout());
		leftPanel.add(leftToolBar, BorderLayout.WEST);
		*/

		JPanel leftPanel = new JPanel(new BorderLayout());
		JTabbedPane tabbedPane = new JTabbedPane();

		// Remove the white line under a tab button
		Insets insets = UIManager.getInsets("TabbedPane.contentBorderInsets");
		insets.top = -1;
		insets.right = -1;
		insets.bottom = -1;
		insets.left = -1;
		UIManager.put("TabbedPane.contentBorderInsets", insets);

		leftPanel.add(tabbedPane, BorderLayout.CENTER);

		// entity panel
		EntityPanel entityPanel = new EntityPanel();
		tabbedPane.addTab("Entities", entityPanel);

		// regex panel
		this.regexPanel = new RegexPanel();
		this.regexPanel.getAddButton().addActionListener(new ActionListener() {
			public void actionPerformed(ActionEvent e) {
				MainWindow.this.regexPanel.addRegex();
				MainWindow.this.textPanel.adjustToChangedCoder();
			}
		});
		this.regexPanel.getRemoveButton().addActionListener(new ActionListener() {
			public void actionPerformed(ActionEvent e) {
				int dialog = JOptionPane.showConfirmDialog(null, "Delete selected regular expression(s) for all coders?", "Confirmation", JOptionPane.YES_NO_OPTION);
				if (dialog == 0) {
					MainWindow.this.regexPanel.removeRegexes();
					MainWindow.this.textPanel.adjustToChangedCoder();
				}
			}
		});
		tabbedPane.addTab("Regex", regexPanel);








		JSplitPane leftSplitPane = new JSplitPane(JSplitPane.HORIZONTAL_SPLIT, leftPanel, rightSplitPane);
		leftSplitPane.setDividerSize(3);

		JPanel mainPanel = new JPanel(new BorderLayout());
		mainPanel.add(menuBar, BorderLayout.NORTH);
		mainPanel.add(leftSplitPane, BorderLayout.CENTER); // rightSplitPane
		mainPanel.add(statusBar, BorderLayout.SOUTH);
		
		// selection listener for the statement table; select statement or enable recode and remove statements actions
		JTable statementTable = getStatementPanel().getStatementTable();
		statementTable.getSelectionModel().addListSelectionListener(new ListSelectionListener() {
			public void valueChanged(ListSelectionEvent e) {
				if (e.getValueIsAdjusting()) {
					return;
				}
				int rowCount = statementTable.getSelectedRowCount();
				getStatementPanel().setMenuItemStatementsSelected(rowCount + " statements selected");
				long statementTypeCount = IntStream.of(statementTable.getSelectedRows())
					.map(statementTable::convertRowIndexToModel)
					.map(i -> statementTableModel.getRow(i).getStatementTypeId())
					.distinct()
					.count();
				getStatementPanel().setMenuItemStatementTypesSelected("of " + statementTypeCount + " statement type(s)");
				if (rowCount == 0) {
					MainWindow.this.actionRecodeStatements.setEnabled(false);
					MainWindow.this.actionRemoveStatements.setEnabled(false);
				} else if (rowCount == 1 && (popup == null || !popup.isValid())) {
					MainWindow.this.actionRecodeStatements.setEnabled(false);
					int selectedRow = statementTable.getSelectedRow();
					int selectedModelIndex = statementTable.convertRowIndexToModel(selectedRow);
					int statementId = statementTableModel.getRow(selectedModelIndex).getId();
					TableStatement s = Dna.sql.getTableStatement(statementId);
					documentTablePanel.setSelectedDocumentId(s.getDocumentId());
					if (Dna.sql.getActiveCoder().isPermissionDeleteStatements() &&
							(Dna.sql.getActiveCoder().isPermissionEditOthersStatements() ||
							Dna.sql.getActiveCoder().getId() == s.getCoderId()) &&
							(Dna.sql.getActiveCoder().getId() == s.getCoderId() ||
							Dna.sql.getActiveCoder().isPermissionEditOthersStatements(s.getCoderId()))) {
						MainWindow.this.actionRemoveStatements.setEnabled(true);
					} else {
						MainWindow.this.actionRemoveStatements.setEnabled(false);
					}
					if (Dna.sql.getActiveCoder().getId() == s.getCoderId() ||
							(Dna.sql.getActiveCoder().isPermissionViewOthersStatements() &&
									Dna.sql.getActiveCoder().isPermissionViewOthersStatements(s.getCoderId()))) {
						int documentCoderId = documentTableModel.getRow(documentTableModel.getModelRowById(s.getDocumentId())).getCoder().getId();
						if (Dna.sql.getActiveCoder().getId() != documentCoderId &&
								(!Dna.sql.getActiveCoder().isPermissionViewOthersDocuments() ||
								!Dna.sql.getActiveCoder().isPermissionViewOthersDocuments(documentCoderId))) {
							LogEvent l = new LogEvent(Logger.MESSAGE,
									"[GUI] Statement " + s.getId() + ": Cannot open statement popup due to lack of permissions.",
									"Statement " + s.getId() + " cannot be opened in a popup window because the document in which it is contained is owned by a different coder and the current coder does not have permission to view this coder's documents.");
							Dna.logger.log(l);
						} else {
							JTextPane textWindow = getTextPanel().getTextWindow();
							JScrollPane textScrollPane = getTextPanel().getTextScrollPane();
							textWindow.grabFocus();
							textWindow.select(s.getStart(), s.getStop());
							
							// the selection is too slow, so wait for it to finish, otherwise the popup is sometimes displayed in random locations...
							SwingUtilities.invokeLater(new Runnable() {
								@SuppressWarnings("deprecation") // modelToView becomes modelToView2D in Java 9, but we still want Java 8 compliance
								public void run() {
									Rectangle2D mtv = null;
									try {
										double y = textWindow.modelToView(s.getStart()).getY();
										int l = textWindow.getText().length();
										double last = textWindow.modelToView(l).getY();
										double frac = y / last;
										double max = textScrollPane.getVerticalScrollBar().getMaximum();
										double h = textScrollPane.getHeight();
										int value = (int) Math.ceil(frac * max - (h / 2));
										textScrollPane.getVerticalScrollBar().setValue(value);
										mtv = textWindow.modelToView(s.getStart());
										Point loc = textWindow.getLocationOnScreen();
										newPopup(mtv.getX(), mtv.getY(), s, loc);
									} catch (BadLocationException e) {
										LogEvent l = new LogEvent(Logger.WARNING,
												"[GUI] Statement " + s.getId() + ": Popup window bad location exception.",
												"Statement " + s.getId() + ": Popup window cannot be opened because the location is outside the document text.");
										Dna.logger.log(l);
									}
								}
							});
						}
					}
				} else if (rowCount > 1 && (popup == null || !popup.isValid())) {
					boolean allOwned = true;
					boolean allOthersEditPermitted = true;
					boolean permitRecode = Dna.sql.getActiveCoder().isPermissionEditStatements();
					int[] selectedRows = statementTable.getSelectedRows();
					int[] modelRows = new int[selectedRows.length];
					int[] coderIds = new int[selectedRows.length];
					int statementTypeId = statementTableModel.getRow(statementTable.convertRowIndexToModel(selectedRows[0])).getStatementTypeId();
					for (int i = 0; i < selectedRows.length; i++) {
						modelRows[i] = statementTable.convertRowIndexToModel(selectedRows[i]);
						coderIds[i] = statementTableModel.getRow(modelRows[i]).getCoderId();
						if (coderIds[i] != Dna.sql.getActiveCoder().getId()) {
							allOwned = false;
						}
						if (!Dna.sql.getActiveCoder().isPermissionEditOthersStatements(coderIds[i]) && Dna.sql.getActiveCoder().getId() != coderIds[i]) {
							allOthersEditPermitted = false;
						}
						if (!Dna.sql.getActiveCoder().isPermissionEditOthersStatements(coderIds[i]) && Dna.sql.getActiveCoder().getId() != coderIds[i]) {
							permitRecode = false;
						}
						if (!Dna.sql.getActiveCoder().isPermissionEditOthersStatements() && Dna.sql.getActiveCoder().getId() != coderIds[i]) {
							permitRecode = false;
						}
						if (statementTypeId != statementTableModel.getRow(modelRows[i]).getStatementTypeId()) {
							permitRecode = false;
						}
					}
					if (Dna.sql.getActiveCoder().isPermissionDeleteStatements() &&
							(allOwned ||
							(Dna.sql.getActiveCoder().isPermissionEditOthersStatements() &&	allOthersEditPermitted))) {
						MainWindow.this.actionRemoveStatements.setEnabled(true);
					} else {
						MainWindow.this.actionRemoveStatements.setEnabled(false);
					}
					MainWindow.this.actionRecodeStatements.setEnabled(permitRecode);
					// no particular statement to select because multiple statements highlighted in table
				} else {
					MainWindow.this.actionRecodeStatements.setEnabled(false);
					MainWindow.this.actionRemoveStatements.setEnabled(false);
				}
			}
		});
		
		// selection listener for the document table; set contents of the text panel,
		// update statement table, and enable or disable actions
		JTable documentTable = documentTablePanel.getDocumentTable();
		documentTable.getSelectionModel().addListSelectionListener(new ListSelectionListener() {
			public void valueChanged(ListSelectionEvent e) {
				if (e.getValueIsAdjusting()) {
					return;
				}
				changedDocumentTableSelection();
			}
		});

		// MouseListener for text window to show popups or context menu in text area; one method for Windows and one for Unix
		JTextPane textWindow = textPanel.getTextWindow();
		textWindow.addMouseListener(new MouseAdapter() {
			public void mouseReleased(MouseEvent me) {
				if (popup == null || !popup.isValid()) {
					try {
						mouseListenPopup(me);
					} catch (ArrayIndexOutOfBoundsException ex) {
						//no documents available
					}
				}
			}
			public void mousePressed(MouseEvent me) {
				if (popup == null || !popup.isValid()) {
					try {
						mouseListenPopup(me);
					} catch (ArrayIndexOutOfBoundsException ex) {
						//no documents available
					}
				}
			}

			public void mouseClicked(MouseEvent me) {
				if (popup == null || !popup.isValid()) {
					try {
						mouseListenSelect(me);
					} catch (ArrayIndexOutOfBoundsException ex) {
						//no documents available
					}
				}
			}

			/**
			 * Show a text popup menu upon right mouse click to insert statements.
			 * 
			 * @param comp  The AWT component on which to draw the dialog window.
			 * @param x     The horizontal coordinate where the dialog should be shown.
			 * @param y     The vertical coordinate where the dialog should be shown.
			 */
			private void popupMenu(Component comp, int x, int y) {
				JPopupMenu popmen = new JPopupMenu();
				ArrayList<StatementType> statementTypes = Dna.sql.getStatementTypes();
				for (StatementType statementType : statementTypes) {
					JMenuItem menuItem = new JMenuItem("Format as " + statementType.getLabel());
					menuItem.setOpaque(true);
					menuItem.setBackground(statementType.getColor().toAWTColor());
					popmen.add(menuItem);

					menuItem.addActionListener(new ActionListener() {
						@Override
						public void actionPerformed(ActionEvent e) {
							int documentId = documentTablePanel.getSelectedDocumentId();
							int selectionStart = textWindow.getSelectionStart();
							int selectionEnd = textWindow.getSelectionEnd();
							Statement statement = new Statement(selectionStart, selectionEnd, statementType.getId(), Dna.sql.getActiveCoder().getId(), documentId);
							int statementId = Dna.sql.addNewStatement(statement);
							if (statementId > 0) {
								documentTableModel.increaseFrequency(documentId);
								textPanel.paintStatements();
								textWindow.setCaretPosition(selectionEnd);

								// retrieve added statement, add to statement table, and open popup
								TableStatement s = Dna.sql.getTableStatement(statementId);
								statementTableModel.addRow(s);
								Point location = textWindow.getLocationOnScreen();
								textWindow.setSelectionStart(statement.getStart());
								textWindow.setSelectionEnd(statement.getStop());
								newPopup(x, y, s, location);
							}
						}
					});

					// disable menu items if the coder does not have the permission to add statements or edit other coders' documents (if the document belongs to another coder)
					int documentCoderId = documentTableModel.getRow(documentTable.convertRowIndexToModel(documentTable.getSelectedRow())).getCoder().getId();
					if (!Dna.sql.getActiveCoder().isPermissionAddStatements() ||
							(documentCoderId != Dna.sql.getActiveCoder().getId() && !Dna.sql.getActiveCoder().isPermissionEditOthersDocuments()) ||
							(documentCoderId != Dna.sql.getActiveCoder().getId() && !Dna.sql.getActiveCoder().isPermissionEditOthersDocuments(documentCoderId))) {
						menuItem.setEnabled(false);
					}
				}
				popmen.show(comp, x, y);
			}

			/**
			 * Add a new statement and display a popup dialog window with the
			 * new statement.
			 * 
			 * @param me  A mouse event.
			 * @throws ArrayIndexOutOfBoundsException
			 */
			private void mouseListenPopup(MouseEvent me) throws ArrayIndexOutOfBoundsException {
				if (me.isPopupTrigger()) {
					if (!(textWindow.getSelectedText() == null) && Dna.sql.getActiveCoder() != null && Dna.sql.getActiveCoder().isPermissionAddStatements()) {
						popupMenu(me.getComponent(), me.getX(), me.getY());
					}
				}
			}

			/**
			 * Check the current position in the text for statements and display
			 * a statement popup window if there is a statement.
			 * 
			 * @param me  The mouse event that triggers the popup window,
			 *   including the location.
			 * @throws ArrayIndexOutOfBoundsException
			 */
			private void mouseListenSelect(MouseEvent me) throws ArrayIndexOutOfBoundsException {
				if (me.isPopupTrigger()) {
					if (!(textWindow.getSelectedText() == null)) {
						popupMenu(me.getComponent(), me.getX(), me.getY());
					}
				} else if (documentTable.getSelectedRowCount() > 0) {
					int pos = textWindow.getCaretPosition(); // click caret position
					Point p = me.getPoint();
					
					// filter statements from statement table using stream API
					List<Statement> currentStatements = statementTableModel.getRows().stream().filter(
							s -> s.getDocumentId() == documentTablePanel.getSelectedDocumentId() &&
							s.getStart() < pos &&
							s.getStop() > pos &&
							(s.getCoderId() == Dna.sql.getActiveCoder().getId() || Dna.sql.getActiveCoder().isPermissionViewOthersStatements()) &&
							(s.getCoderId() == Dna.sql.getActiveCoder().getId() || Dna.sql.getActiveCoder().getCoderRelations().get(s.getCoderId()).isViewStatements())).collect(Collectors.toList());
					
					// if the text selection contains a statement, get it from the database and display it
					if (currentStatements.size() > 0 && Dna.sql.getActiveCoder() != null) {
						TableStatement s = Dna.sql.getTableStatement(currentStatements.get(0).getId());
						Point location = textWindow.getLocationOnScreen();
						textWindow.setSelectionStart(s.getStart());
						textWindow.setSelectionEnd(s.getStop());
						newPopup(p.getX(), p.getY(), s, location);
					}
				}
			}
		});

		// toolbar document filter field listener
		JTextField documentFilterField = toolbar.getDocumentFilterField();
		documentFilterField.setBorder(BorderFactory.createLineBorder(Color.BLACK, 1));
		documentFilterField.getDocument().addDocumentListener(new DocumentListener() {
			@Override
			public void changedUpdate(DocumentEvent arg0) {
				processFilterDocumentChanges();
			}
			@Override
			public void insertUpdate(DocumentEvent arg0) {
				processFilterDocumentChanges();
			}
			@Override
			public void removeUpdate(DocumentEvent arg0) {
				processFilterDocumentChanges();
			}
			
			private void processFilterDocumentChanges() {
				documentTablePanel.setDocumentFilterPattern(documentFilterField.getText());
				documentTableModel.fireTableDataChanged();
			}
		});
		
		// listeners for menu items
		JSpinner fontSizeSpinner = menuBar.getFontSizeSpinner();
		fontSizeSpinner.addChangeListener(new ChangeListener(){
			public void stateChanged(ChangeEvent e) {
				if (Dna.sql.getConnectionProfile() != null) {
					Dna.sql.setCoderFontSize(Dna.sql.getConnectionProfile().getCoderId(), (int) fontSizeSpinner.getValue());
					textPanel.adjustToChangedCoder();
				}
			}
		});
		JSpinner popupWidthSpinner = menuBar.getPopupWidthSpinner();
		popupWidthSpinner.addChangeListener(new ChangeListener(){
			public void stateChanged(ChangeEvent e) {
				if (Dna.sql.getConnectionProfile() != null) {
					Dna.sql.setCoderPopupWidth(Dna.sql.getConnectionProfile().getCoderId(), (int) popupWidthSpinner.getValue());
				}
			}
		});
		JCheckBoxMenuItem popupAutoCompleteItem = menuBar.getPopupAutoCompleteItem();
		popupAutoCompleteItem.addActionListener(new ActionListener() {
			@Override
			public void actionPerformed(ActionEvent arg0) {
				if (Dna.sql.getConnectionProfile() != null) {
					Dna.sql.setCoderPopupAutoComplete(Dna.sql.getConnectionProfile().getCoderId(), popupAutoCompleteItem.isSelected());
				}
			}
		});
		JCheckBoxMenuItem popupDecorationItem = menuBar.getPopupDecorationItem();
		popupDecorationItem.addActionListener(new ActionListener() {
			@Override
			public void actionPerformed(ActionEvent arg0) {
				if (Dna.sql.getConnectionProfile() != null) {
					Dna.sql.setCoderPopupDecoration(Dna.sql.getConnectionProfile().getCoderId(), popupDecorationItem.isSelected());
				}
			}
		});
		JCheckBoxMenuItem colorByCoderItem = menuBar.getColorByCoderItem();
		colorByCoderItem.addActionListener(new ActionListener() {
			@Override
			public void actionPerformed(ActionEvent e) {
				if (Dna.sql.getConnectionProfile() != null) {
					Dna.sql.setColorByCoder(Dna.sql.getConnectionProfile().getCoderId(), colorByCoderItem.isSelected());
					textPanel.adjustToChangedCoder();
					statementTableModel.fireTableDataChanged();
				}
			}
		});
		
		// change coder button listener
		JButton changeCoderButton = coderSelectionPanel.getChangeCoderButton();
		changeCoderButton.addActionListener(new ActionListener() {
			@Override
			public void actionPerformed(ActionEvent e) {
				boolean authenticated = false;
				int coderIdToSelect = -1;
				if (Dna.sql.getActiveCoder() != null) {
					coderIdToSelect = Dna.sql.getActiveCoder().getId();
				}
				while (!authenticated) {
					CoderPasswordCheckDialog dialog = new CoderPasswordCheckDialog(MainWindow.this, Dna.sql, true, coderIdToSelect, 3);
					Coder coder = dialog.getCoder();
					String clearPassword = dialog.getPassword();
					if (coder != null && clearPassword != null) {
						coderIdToSelect = coder.getId();
						if (Dna.sql.authenticate(coder.getId(), clearPassword)) {
							authenticated = true;
							boolean reloadDocumentTable = coder.differentViewDocumentPermissions(Dna.sql.getActiveCoder());
							boolean reloadStatementTable = coder.differentViewStatementPermissions(Dna.sql.getActiveCoder());
							boolean repaintDocument = coder.differentPaintSettings(Dna.sql.getActiveCoder());
							Dna.sql.selectCoder(coder.getId());
							if (reloadDocumentTable) {
								documentTableModel.fireTableDataChanged();
							}
							if (reloadStatementTable) {
								statementTableModel.fireTableDataChanged();
							}
							if (repaintDocument) {
								textPanel.adjustToChangedCoder();
							}
							coderSelectionPanel.changeCoderBadge();
							menuBar.adjustToChangedCoder();
							MainWindow.this.adjustToCoderSelection();
						} else {
							LogEvent l = new LogEvent(Logger.WARNING,
    								"Authentication failed. Check your password.",
    								"Tried to select coder, but a wrong password was entered for Coder " + coder.getId() + ".");
    						Dna.logger.log(l);
		    				JOptionPane.showMessageDialog(dialog,
		    						"Authentication failed. Check your password.",
		    					    "Check failed",
		    					    JOptionPane.ERROR_MESSAGE);
						}
					} else {
						authenticated = true; // user must have pressed cancel
					}
				}
			}
		});
		
		c.add(mainPanel);
		this.pack();
		this.setLocationRelativeTo(null);
		this.setVisible(true);
	}
	
	/**
	 * Retrieve the text panel.
	 * 
	 * @return Text panel.
	 */
	private TextPanel getTextPanel() {
		return textPanel;
	}

	/**
	 * Get the statement panel.
	 * 
	 * @return The statement panel.
	 */
	private StatementPanel getStatementPanel() {
		return statementPanel;
	}

	/**
	 * Show a statement popup window.
	 * 
	 * @param x           X location on the screen.
	 * @param y           Y location on the screen.
	 * @param s           The statement to show.
	 * @param location    The location of the popup window.
	 */
	private void newPopup(double x, double y, TableStatement s, Point location) {
		
		// determine coders for the coder combo box in the popup window
		ArrayList<Coder> eligibleCoders = null;
		if (Dna.sql.getActiveCoder().isPermissionEditStatements() &&
				Dna.sql.getActiveCoder().isPermissionEditOthersStatements() &&
				(Dna.sql.getActiveCoder().isPermissionEditOthersStatements(s.getCoderId()) || Dna.sql.getActiveCoder().getId() == s.getCoderId())) {
			eligibleCoders = Dna.sql.getCoders();
			for (int i = eligibleCoders.size() - 1; i >= 0; i--) {
				if (Dna.sql.getActiveCoder().getId() != eligibleCoders.get(i).getId() &&
						s.getCoderId() != eligibleCoders.get(i).getId() &&
						!Dna.sql.getActiveCoder().isPermissionEditOthersStatements(eligibleCoders.get(i).getId())) {
					eligibleCoders.remove(i);
				}
			}
		}
		
		// create popup window
		this.popup = new PopupMulti(MainWindow.this, x, y, s, location, Dna.sql.getActiveCoder(), eligibleCoders);
		
		// duplicate button action listener
		JButton duplicate = popup.getDuplicateButton();
		duplicate.addActionListener(new ActionListener() {
			public void actionPerformed(ActionEvent e) {
				if (Dna.sql.getActiveCoder().isPermissionAddStatements()) {
					// save popup changes
					boolean canceled = false;
					if (popup.isEditable() && popup.hasWindowDecoration() && popup.isStatementModified()) {
						String message = "Save any changes in Statement " + s.getId() + " before creating copy?";
						int dialog = JOptionPane.showConfirmDialog(popup, message, "Confirmation", JOptionPane.YES_NO_CANCEL_OPTION);
						if (dialog == 0) {
							popup.saveContents();
						} else if (dialog == 2) {
							canceled = true;
						}
					} else if (popup.isEditable() && !popup.hasWindowDecoration() && popup.isStatementModified()) {
						popup.saveContents();
					}

					if (!canceled) {
						// update statement table with changes to old statement that was saved
						statusBar.statementRefreshStart();
						TableStatement updatedTableStatement = popup.getTableStatement();
						int modelRow = statementTableModel.getModelRowById(updatedTableStatement.getId());
						statementTableModel.getRow(modelRow).setCoderName(updatedTableStatement.getCoderName());
						statementTableModel.getRow(modelRow).setCoderColor(updatedTableStatement.getCoderColor());
						statementTableModel.fireTableRowsUpdated(modelRow, modelRow);

						// clone the statement
						int newStatementId = Dna.sql.cloneStatement(s.getId(), Dna.sql.getActiveCoder().getId());

						// repaint statements in text if old statement was changed or new statement successfully created
						if (newStatementId > 0 || (popup.isCoderChanged() && Dna.sql.getActiveCoder().isColorByCoder())) {
							textPanel.paintStatements();
						}

						// put a cloned statement into the statement table and update view, then select statement
						if (newStatementId > 0) {
							documentTableModel.increaseFrequency(updatedTableStatement.getDocumentId());
							updatedTableStatement.setId(newStatementId);
							updatedTableStatement.setCoderId(Dna.sql.getActiveCoder().getId());
							updatedTableStatement.setCoderName(Dna.sql.getActiveCoder().getName());
							updatedTableStatement.setCoderColor(Dna.sql.getActiveCoder().getColor());
							statementTableModel.addRow(updatedTableStatement);
							statementPanel.setSelectedStatementId(newStatementId);
						}
						popup.dispose();
						statusBar.statementRefreshEnd();
					}
				}
			}
		});
		
		// remove button action listener
		JButton remove = popup.getRemoveButton();
		remove.addActionListener(new ActionListener() {
			public void actionPerformed(ActionEvent e) {
				int question = JOptionPane.showConfirmDialog(MainWindow.this, 
						"Are you sure you want to remove this statement?", 
						"Remove?", JOptionPane.YES_NO_OPTION);
				if (question == 0) {
					statusBar.statementRefreshStart();
					boolean deleted = Dna.sql.deleteStatements(new int[] {s.getId()});
					if (deleted) {
						getTextPanel().paintStatements();
						documentTableModel.decreaseFrequency(s.getDocumentId());
						int statementModelRow = statementTableModel.getModelRowById(s.getId());
						getStatementPanel().getStatementTable().clearSelection();
						statementTableModel.removeStatements(new int[] {statementModelRow});

						// log deleted statements
						LogEvent l = new LogEvent(Logger.MESSAGE,
								"[GUI] Action executed: removed statement(s).",
								"Deleted statement(s) in the database and GUI.");
						Dna.logger.log(l);
						
						popup.dispose();
					}
					statusBar.statementRefreshEnd();
				}
			}
		});

		// no window decoration: focus lost listener
		if (!popup.hasWindowDecoration()) {
			popup.addWindowFocusListener(new WindowAdapter() {
				public void windowLostFocus(WindowEvent e) {
					popup.saveContents();
					popup.dispose();
					statementPanel.getStatementTable().clearSelection(); // clear statement table selection when popup window closed
					if (Dna.sql.getActiveCoder().isColorByCoder()) {
						textPanel.paintStatements();
					}
					TableStatement s = popup.getTableStatement();
					int modelRow = statementTableModel.getModelRowById(s.getId());
					statementTableModel.updateCoderInRow(modelRow, s.getCoderId(), s.getCoderName(), s.getCoderColor());
					statementTableModel.getRow(modelRow).setRoleValues(s.getRoleValues());
				}
			});
		}

		// window decoration: use window listener to process [X]
		if (popup.hasWindowDecoration()) {
			popup.addWindowListener(new WindowAdapter() { // listener for the X button in the window decoration
				public void windowClosing(WindowEvent e) {
					boolean canceled = false;
					if (popup.isEditable()) {
						if (popup.isStatementModified()) { // check first if there are any changes; ask to save only if necessary
							String message = "Save changes in Statement " + s.getId() + "?";
							int dialog = JOptionPane.showConfirmDialog(popup, message, "Confirmation", JOptionPane.YES_NO_CANCEL_OPTION);
							if (dialog == 0) {
								popup.saveContents();
							} else if (dialog == 2) {
								canceled = true;
							}
						}
					}
					if (!canceled) {
						popup.dispose();
						statementPanel.getStatementTable().clearSelection(); // clear statement table selection when popup window closed
						if (Dna.sql.getActiveCoder().isColorByCoder()) {
							textPanel.paintStatements();
						}
						TableStatement s = popup.getTableStatement();
						int modelRow = statementTableModel.getModelRowById(s.getId());
						statementTableModel.updateCoderInRow(modelRow, s.getCoderId(), s.getCoderName(), s.getCoderColor());
						statementTableModel.getRow(modelRow).setRoleValues(s.getRoleValues());
					}
				}
			});
			popup.setModal(true); // set modal after adding controls because otherwise controls can't be added anymore while modal (needs to be modal because otherwise users can open a second popup window and lose the ability to close the first popup)
		}
		popup.setVisible(true); // needs to be called after setting modal; hence here instead of in the Popup class
	}

	/**
	 * Refresh the document table using a Swing worker in the background.
	 */
	private void refreshDocumentTable() {
		if (Dna.sql.getConnectionProfile() == null) {
			documentTableModel.clear();
		} else {
			if (documentTableWorker != null) {
				documentTableWorker.cancel(true);
				statusBar.documentRefreshEnd();
			}
	        documentTableWorker = new DocumentTableRefreshWorker(LocalTime.now().toString());
	        documentTableWorker.execute();
		}
	}

	/**
	 * Refresh the statement table using a Swing worker in the background and
	 * select the previously selected statement again (if applicable and
	 * available).
	 * 
	 * @param statementIds  An array of the statement IDs to refresh. Can be
	 *   of length zero to refresh all statements.
	 */
	private void refreshStatementTable(int[] statementIds) {
		if (Dna.sql.getConnectionProfile() == null) {
			statementTableModel.clear();
		} else {
			if (statementTableWorker != null) {
				statementTableWorker.cancel(true);
				statusBar.statementRefreshEnd();
			}
	        statementTableWorker = new StatementTableRefreshWorker(LocalTime.now().toString(), statementIds);
	        statementTableWorker.execute();
		}
	}

	/**
	 * Swing worker class for loading documents from the database and adding
	 * them to the document table in a background thread.
	 * 
	 * @see <a href="https://stackoverflow.com/questions/43161033/cant-add-tablerowsorter-to-jtable-produced-by-swingworker" target="_top">https://stackoverflow.com/questions/43161033/</a>
	 * @see <a href="https://stackoverflow.com/questions/68884145/how-do-i-use-a-jdbc-swing-worker-with-connection-pooling-ideally-while-separati" target="_top">https://stackoverflow.com/questions/68884145/</a>
	 */
	private class DocumentTableRefreshWorker extends SwingWorker<List<TableDocument>, TableDocument> {
		/**
		 * Time stamp to measure the duration it takes to update the table. The
		 * duration is logged when the table has been updated.
		 */
		private long time;
		
		/**
		 * ID of the selected document to reinstated the selection after
		 * repopulating the document table.
		 */
		private int selectedId;

		/**
		 * Vertical scroll position of the scroll pane in the text window before
		 * reloading the documents, in order to reinstate the scroll position
		 * after refreshing the document table.
		 */
		//private int verticalScrollLocation;
		
		/**
		 * A name for the swing worker thread to identify it in the message log.
		 */
		private String name;

		/**
		 * Create a new document table swing worker.
		 * 
		 * @param name  The name of the thread.
		 */
		private DocumentTableRefreshWorker(String name) {
			this.name = name;
			actionAddDocument.setEnabled(false);
			actionRemoveDocuments.setEnabled(false);
			actionEditDocuments.setEnabled(false);
			actionBatchImportDocuments.setEnabled(false);
			actionRefresh.setEnabled(false);
			statusBar.documentRefreshStart();
			time = System.nanoTime(); // take the time to compute later how long the updating took
			//verticalScrollLocation = textPanel.getVerticalScrollLocation();
			selectedId = documentTablePanel.getSelectedDocumentId(); // remember the document ID to select the same document when done
			documentTableModel.clear(); // remove all documents from the table model before re-populating the table
			LogEvent le = new LogEvent(Logger.MESSAGE,
					"[GUI] Initializing thread to populate document table: " + this.getName() + ".",
					"A new swing worker thread has been started to populate the document table with documents from the database in the background: " + this.getName() + ".");
			Dna.logger.log(le);
		}
		
		@Override
		protected List<TableDocument> doInBackground() {
			try (Connection conn = Dna.sql.getDataSource().getConnection();
					PreparedStatement s = conn.prepareStatement("SELECT D.ID, Title, (SELECT COUNT(ID) FROM STATEMENTS WHERE DocumentId = D.ID) AS Frequency, C.ID AS CoderId, Name AS CoderName, Red, Green, Blue, Date, Author, Source, Section, Type, Notes FROM CODERS C INNER JOIN DOCUMENTS D ON D.Coder = C.ID;");
					ResultSet rs = s.executeQuery();) {
				while (!isCancelled() && rs.next()) {
					if (isCancelled()) {
						return null;
					}
					TableDocument r = new TableDocument(
							rs.getInt("ID"),
							rs.getString("Title"),
							rs.getInt("Frequency"),
							new Coder(rs.getInt("CoderId"),
									rs.getString("CoderName"),
									new model.Color(rs.getInt("Red"), rs.getInt("Green"), rs.getInt("Blue"))),
							rs.getString("Author"),
							rs.getString("Source"),
							rs.getString("Section"),
							rs.getString("Type"),
							rs.getString("Notes"),
							LocalDateTime.ofEpochSecond(rs.getLong("Date"), 0, ZoneOffset.UTC));
					publish(r); // send the new document row out of the background thread
				}
			} catch (SQLException e) {
				if (e.getMessage().matches(".*Interrupted during connection acquisition.*")) {
					LogEvent l = new LogEvent(Logger.MESSAGE,
							"[GUI]  ├─ Document retrieval canceled in Thread " + this.getName() + ".",
							"Refreshing the document table by reloading all documents from the database and populating the document table with them was canceled, presumably because a new swing worker to retrieve documents was initiated, which then superseded the existing thread.",
							e);
					Dna.logger.log(l);
				} else {
					LogEvent le = new LogEvent(Logger.WARNING,
							"[SQL]  ├─ Could not retrieve documents from database.",
							"The document table model swing worker tried to retrieve all documents from the database to display them in the document table, but some or all documents could not be retrieved because there was a problem while processing the result set. The document table may be incomplete.",
							e);
					Dna.logger.log(le);
				}
			}
			return null;
		}
	    
	    @Override
	    protected void process(List<TableDocument> chunks) {
	    	documentTableModel.addRows(chunks); // transfer a batch of rows to the table model
	    }

	    @Override
	    protected void done() {
        	documentTableModel.sort();
        	documentTablePanel.setSelectedDocumentId(this.selectedId);
        	//textPanel.setVerticalScrollLocation(this.verticalScrollLocation);
			long elapsed = System.nanoTime(); // measure time again for calculating difference
			LogEvent le = new LogEvent(Logger.MESSAGE,
					"[GUI]  ├─ (Re)loaded all " + documentTableModel.getRowCount() + " documents in " + (elapsed - time) / 1000000 + " milliseconds.",
					"The document table swing worker loaded the " + documentTableModel.getRowCount() + " documents from the DNA database in the "
					+ "background and stored them in the document table. This took " + (elapsed - time) / 1000000 + " milliseconds.");
			Dna.logger.log(le);
			le = new LogEvent(Logger.MESSAGE,
					"[GUI]  └─ Closing thread to populate document table: " + this.getName() + ".",
					"The document table has been populated with documents from the database. Closing thread: " + this.getName() + ".");
			Dna.logger.log(le);
			statusBar.documentRefreshEnd();
			if (!statusBar.isRefreshInProgress()) {
				if (Dna.sql.getConnectionProfile() != null) {
					actionRefresh.setEnabled(true);
				} else {
					actionRefresh.setEnabled(false);
				}
			}
			changedDocumentTableSelection();
	    }
	    
	    /**
	     * Get the name of the thread.
	     * 
	     * @return  Thread name.
	     */
	    String getName() {
	    	return this.name;
	    }
	}

	/**
	 * Swing worker class for loading statements from the database and adding
	 * them to the statement table in a background thread. The class contains
	 * SQL code right here instead of moving the SQL code to the {@link sql.Sql
	 * Sql} class because it contains nested {@code publish} calls that need
	 * to be in the SQL code but also need to remain in the Swing worker class. 
	 */
	private class StatementTableRefreshWorker extends SwingWorker<List<TableStatement>, TableStatement> {
		/**
		 * Time stamp to measure the duration it takes to update the table. The
		 * duration is logged when the table has been updated.
		 */
		private long time;

		/**
		 * A name for the swing worker thread to identify it in the message log.
		 */
		private String name;

		/**
		 * The statement IDs to refresh. Can be of length zero to reload all
		 * statements.
		 */
		private int[] statementIds;
		
		/**
		 * ID of the selected statement in the statement table, to restore it
		 * later and scroll back to the same position in the table after update.
		 */
		private int selectedId;

		/**
		 * A Swing worker that reloads all statements from the database and
		 * stores them in the table model for displaying them in the statement
		 * table. Selects the previously selected statement when done.
		 */
		private StatementTableRefreshWorker(String name, int[] statementIds) {
			this.name = name;
			this.statementIds = statementIds;
			selectedId = getStatementPanel().getSelectedStatementId();
			initialiseRefreshWorker();
		}
		
		/**
		 * A Swing worker that reloads all statements from the database and
		 * stores them in the table model for displaying them in the statement
		 * table.
		 * 
		 * @param statementIdToSelect The ID of the statement that should be
		 *   selected when done refreshing.
		 */
		private StatementTableRefreshWorker(String name, int[] statementIds, int statementIdToSelect) {
			this.name = name;
			this.statementIds = statementIds;
			selectedId = statementIdToSelect;
			initialiseRefreshWorker();
		}
		
		/**
		 * Initialise the statement table refresh worker. This common code is
		 * executed by both constructors.
		 */
		private void initialiseRefreshWorker() {
			actionRefresh.setEnabled(false);
    		time = System.nanoTime(); // take the time to compute later how long the updating took
    		statusBar.statementRefreshStart();
    		if (this.statementIds.length == 0) {
    			statementTableModel.clear(); // remove all documents from the table model before re-populating the table
    		}
			LogEvent le = new LogEvent(Logger.MESSAGE,
					"[GUI] Initializing thread to populate statement table: " + this.getName() + ".",
					"A new swing worker thread has been started to populate the statement table with statements from the database in the background: " + this.getName() + ".");
			Dna.logger.log(le);
		}
		
		@Override
		protected List<TableStatement> doInBackground() {
			String subString = "SUBSTRING(DOCUMENTS.Text, Start + 1, Stop - Start) AS Text ";
			if (Dna.sql.getConnectionProfile().getType().equals("postgresql")) {
				subString = "SUBSTRING(DOCUMENTS.Text, CAST(Start + 1 AS INT4), CAST(Stop - Start AS INT4)) AS Text ";
			}
			String stid = "";
			if (statementIds.length > 0) {
				stid = "WHERE STATEMENTS.ID IN ("
						+ IntStream.of(statementIds)
						.mapToObj(i -> ((Integer) i).toString()) // i is an int, not an Integer
						.collect(Collectors.joining(", "))
						.toString()
						+ ") ";
			}
			String q1 = "SELECT STATEMENTS.ID AS StatementId, "
					+ "StatementTypeId, "
					+ "STATEMENTTYPES.Label AS StatementTypeLabel, "
					+ "STATEMENTTYPES.Red AS StatementTypeRed, "
					+ "STATEMENTTYPES.Green AS StatementTypeGreen, "
					+ "STATEMENTTYPES.Blue AS StatementTypeBlue, "
					+ "Start, "
					+ "Stop, "
					+ "STATEMENTS.Coder AS CoderId, "
					+ "CODERS.Name AS CoderName, "
					+ "CODERS.Red AS CoderRed, "
					+ "CODERS.Green AS CoderGreen, "
					+ "CODERS.Blue AS CoderBlue, "
					+ "DocumentId, "
					+ "DOCUMENTS.Date AS Date, "
					+ subString
					+ "FROM STATEMENTS "
					+ "INNER JOIN CODERS ON STATEMENTS.Coder = CODERS.ID "
					+ "INNER JOIN STATEMENTTYPES ON STATEMENTS.StatementTypeId = STATEMENTTYPES.ID "
					+ "INNER JOIN DOCUMENTS ON DOCUMENTS.ID = STATEMENTS.DocumentId "
					+ stid
					+ "ORDER BY DOCUMENTS.DATE ASC;";

			String q4castBoolean = "DATABOOLEAN.Value";
			String q4castInteger = "DATAINTEGER.Value";
			if (Dna.sql.getConnectionProfile().getType().equals("postgresql")) {
				q4castBoolean = "CAST(DATABOOLEAN.Value AS TEXT)";
				q4castInteger = "CAST(DATAINTEGER.Value AS TEXT)";
			}
			String shortTextStatementIds = "";
			String longTextStatementIds = "";
			String integerStatementIds = "";
			String booleanStatementIds = "";
			if (statementIds.length > 0) {
				stid = IntStream.of(statementIds)
						.mapToObj(i -> ((Integer) i).toString()) // i is an int, not an Integer
						.collect(Collectors.joining(", "))
						.toString();
				shortTextStatementIds = "WHERE DATASHORTTEXT.StatementId IN (" + stid + ") ";
				longTextStatementIds = "WHERE DATALONGTEXT.StatementId IN (" + stid + ") ";
				integerStatementIds = "WHERE DATAINTEGER.StatementId IN (" + stid + ") ";
				booleanStatementIds = "WHERE DATABOOLEAN.StatementId IN (" + stid + ") ";
			}
			String q4 = "SELECT DATASHORTTEXT.StatementId, DATASHORTTEXT.RoleVariableLinkId, RoleId, RoleName, VARIABLES.ID AS VariableId, VARIABLES.Variable AS VariableName, VARIABLES.DataType, Value, ROLES.StatementTypeId FROM DATASHORTTEXT INNER JOIN ROLEVARIABLELINKS ON ROLEVARIABLELINKS.ID = DATASHORTTEXT.RoleVariableLinkId INNER JOIN VARIABLES ON VARIABLES.ID = ROLEVARIABLELINKS.VariableId INNER JOIN ENTITIES ON ENTITIES.VariableId = VARIABLES.ID AND ENTITIES.ID = DATASHORTTEXT.Entity INNER JOIN ROLES ON ROLES.ID = ROLEVARIABLELINKS.RoleId " + shortTextStatementIds +
					"UNION " +
					"SELECT DATALONGTEXT.StatementId, DATALONGTEXT.RoleVariableLinkId, RoleId, RoleName, VARIABLES.ID AS VariableId, VARIABLES.Variable AS VariableName, VARIABLES.DataType, Value, ROLES.StatementTypeId FROM DATALONGTEXT INNER JOIN ROLEVARIABLELINKS ON ROLEVARIABLELINKS.ID = DATALONGTEXT.RoleVariableLinkId INNER JOIN VARIABLES ON VARIABLES.ID = ROLEVARIABLELINKS.VariableId INNER JOIN ROLES ON ROLES.ID = ROLEVARIABLELINKS.RoleId " + longTextStatementIds +
					"UNION " +
					"SELECT DATAINTEGER.StatementId, DATAINTEGER.RoleVariableLinkId, RoleId, RoleName, VARIABLES.ID AS VariableId, VARIABLES.Variable AS VariableName, VARIABLES.DataType, " + q4castInteger + ", ROLES.StatementTypeId FROM DATAINTEGER INNER JOIN ROLEVARIABLELINKS ON ROLEVARIABLELINKS.ID = DATAINTEGER.RoleVariableLinkId INNER JOIN VARIABLES ON VARIABLES.ID = ROLEVARIABLELINKS.VariableId INNER JOIN ROLES ON ROLES.ID = ROLEVARIABLELINKS.RoleId " + integerStatementIds +
					"UNION " +
					"SELECT DATABOOLEAN.StatementId, DATABOOLEAN.RoleVariableLinkId, RoleId, RoleName, VARIABLES.ID AS VariableId, VARIABLES.Variable AS VariableName, VARIABLES.DataType, " + q4castBoolean + ", ROLES.StatementTypeId FROM DATABOOLEAN INNER JOIN ROLEVARIABLELINKS ON ROLEVARIABLELINKS.ID = DATABOOLEAN.RoleVariableLinkId INNER JOIN VARIABLES ON VARIABLES.ID = ROLEVARIABLELINKS.VariableId INNER JOIN ROLES ON ROLES.ID = ROLEVARIABLELINKS.RoleId " + booleanStatementIds + ";";

			int statementTypeId, statementId, variableId;
<<<<<<< HEAD
			Color sColor, cColor;
			HashMap<Integer, TableStatement> statementMap = new HashMap<Integer, TableStatement>(); // statement ID to Statement
			ResultSet r4;
=======
			model.Color sColor, cColor;
			HashMap<Integer, String> variableNameMap = new HashMap<Integer, String>(); // variable ID to variable name
			HashMap<Integer, String> variableDataTypeMap = new HashMap<Integer, String>(); // variable ID to data type
			HashMap<Integer, Statement> statementMap = new HashMap<Integer, Statement>(); // statement ID to Statement
			ResultSet r3, r4;
>>>>>>> 1906b0cf
			try (Connection conn = Dna.sql.getDataSource().getConnection();
					PreparedStatement s1 = conn.prepareStatement(q1);
					PreparedStatement s4 = conn.prepareStatement(q4)) {
				
				// assemble table statements and save them in a hash map
				ResultSet r1 = s1.executeQuery();
				while (r1.next()) {
					statementId = r1.getInt("StatementId");
				    statementTypeId = r1.getInt("StatementTypeId");
<<<<<<< HEAD
				    sColor = new Color(r1.getInt("StatementTypeRed"), r1.getInt("StatementTypeGreen"), r1.getInt("StatementTypeBlue"));
				    cColor = new Color(r1.getInt("CoderRed"), r1.getInt("CoderGreen"), r1.getInt("CoderBlue"));

					TableStatement tableStatement = new TableStatement(statementId,
							r1.getInt("Start"),
							r1.getInt("Stop"),
							statementTypeId,
							r1.getInt("CoderId"),
							r1.getInt("DocumentId"),
							LocalDateTime.ofEpochSecond(r1.getLong("Date"), 0, ZoneOffset.UTC),
							r1.getString("Text"),
							r1.getString("CoderName"),
							cColor,
							r1.getString("StatementTypeLabel"),
							sColor,
							new ArrayList<RoleValue>());
				    statementMap.put(statementId, tableStatement);
=======
				    sColor = new model.Color(r1.getInt("StatementTypeRed"), r1.getInt("StatementTypeGreen"), r1.getInt("StatementTypeBlue"));
				    cColor = new model.Color(r1.getInt("CoderRed"), r1.getInt("CoderGreen"), r1.getInt("CoderBlue"));
				    Statement statement = new Statement(statementId,
				    		r1.getInt("Start"),
				    		r1.getInt("Stop"),
				    		statementTypeId,
				    		r1.getString("StatementTypeLabel"),
				    		sColor,
				    		r1.getInt("CoderId"),
				    		r1.getString("CoderName"),
				    		cColor,
				    		new ArrayList<Value>(),
				    		r1.getInt("DocumentId"),
				    		r1.getString("Text"),
				    		LocalDateTime.ofEpochSecond(r1.getLong("Date"), 0, ZoneOffset.UTC));
				    statementMap.put(statementId, statement);
				}
				
				// get variables
				r3 = s3.executeQuery();
				while (r3.next()) {
					variableNameMap.put(r3.getInt("ID"), r3.getString("Variable"));
					variableDataTypeMap.put(r3.getInt("ID"), r3.getString("DataType"));
>>>>>>> 1906b0cf
				}

				r4 = s4.executeQuery();
				while (r4.next()) {
					statementMap.get(r4.getInt("StatementId")).getRoleValues().add(new RoleValue(r4.getInt("VariableId"), r4.getString("VariableName"), r4.getString("DataType"), r4.getString("Value"), r4.getInt("RoleVariableLinkId"), r4.getInt("RoleId"), r4.getString("RoleName"), r4.getInt("StatementTypeId")));
				}
				
				// publish all statements
				Collection<TableStatement> s = statementMap.values();
		        ArrayList<TableStatement> listOfStatements = new ArrayList<TableStatement>(s);
				Collections.sort(listOfStatements);
		        for (int i = 0; i < listOfStatements.size(); i++) {
		        	publish(listOfStatements.get(i));
		        }
			} catch (SQLException e) {
				if (e.getMessage().matches(".*Interrupted during connection acquisition.*")) {
					LogEvent l = new LogEvent(Logger.MESSAGE,
							"[GUI]  ├─ Statement retrieval canceled in Thread " + this.getName() + ".",
							"Refreshing the statement table by reloading all statements from the database and populating the statement table with them was canceled, presumably because a new swing worker to retrieve statements was initiated, which then superseded the existing thread.",
							e);
					Dna.logger.log(l);
				} else {
					LogEvent l = new LogEvent(Logger.WARNING,
							"[SQL] Failed to retrieve statements.",
							"Attempted to retrieve all statements from the database, but something went wrong. You should double-check if the statements are all shown!",
							e);
					Dna.logger.log(l);
				}
			}
			return null;
		}
        
        @Override
        protected void process(List<TableStatement> chunks) {
        	if (statementIds.length == 0) {
        		statementTableModel.addRows(chunks); // transfer a batch of rows to the statement table model
    			getStatementPanel().setSelectedStatementId(selectedId); // select the statement from before; skipped if the statement not found in this batch
        	} else {
        		statementTableModel.updateStatements(chunks); // transfer a batch of statements to update
        	}
        }

        @Override
        protected void done() {
        	if (statementIds.length == 0) {
            	statementTableModel.sort();
        		statementTableModel.fireTableDataChanged(); // update the statement filter
    			getStatementPanel().setSelectedStatementId(selectedId);
        		long elapsed = System.nanoTime(); // measure time again for calculating difference
    			LogEvent le = new LogEvent(Logger.MESSAGE,
        				"[GUI]  ├─ (Re)loaded all " + statementTableModel.getRowCount() + " statements in " + (elapsed - time) / 1000000 + " milliseconds.",
        				"The statement table swing worker loaded the " + statementTableModel.getRowCount() + " statements from the DNA database in the "
        				+ "background and stored them in the statement table. This took " + (elapsed - time) / 1000000 + " milliseconds.");
        		Dna.logger.log(le);
    		} else {
        		long elapsed = System.nanoTime(); // measure time again for calculating difference
    			LogEvent le = new LogEvent(Logger.MESSAGE,
    					"[GUI]  ├─ Refreshed " + statementIds.length + " statement(s) in " + (elapsed - time) / 1000000 + " milliseconds.",
        				"The statement table swing worker loaded the " + statementIds.length + " statement(s) from the DNA database in the "
        				+ "background and updated them in the statement table. This took " + (elapsed - time) / 1000000 + " milliseconds.");
        		Dna.logger.log(le);
    		}
        	statusBar.statementRefreshEnd(); // stop displaying the update message in the status bar
    		
			LogEvent le = new LogEvent(Logger.MESSAGE,
					"[GUI]  └─ Closing thread to populate statement table: " + this.getName() + ".",
					"The statement table has been populated with statements from the database. Closing thread: " + this.getName() + ".");
			Dna.logger.log(le);
			if (!statusBar.isRefreshInProgress()) {
				if (Dna.sql.getConnectionProfile() != null) {
					actionRefresh.setEnabled(true);
				} else {
					actionRefresh.setEnabled(false);
				}
			}
        }
	    
	    /**
	     * Get the name of the thread.
	     * 
	     * @return  Thread name.
	     */
	    String getName() {
	    	return this.name;
	    }
    }

	/**
	 * Adjust controls to document table selection.
	 */
	private void changedDocumentTableSelection() {
		JTable documentTable = documentTablePanel.getDocumentTable();
		int rowCount = documentTable.getSelectedRowCount();
		boolean allOwned = true;
		boolean allOthersEditPermitted = true;
		int[] rows = documentTable.getSelectedRows();
		int[] documentIds = new int[rowCount];
		if (rowCount > 0) {
			for (int i = 0; i < rows.length; i++) {
				int modelRow = documentTable.convertRowIndexToModel(rows[i]);
				int coderId = documentTableModel.getRow(modelRow).getCoder().getId();
				if (coderId != Dna.sql.getActiveCoder().getId()) {
					allOwned = false; // does the active coder own all selected documents?
					if (!Dna.sql.getActiveCoder().isPermissionEditOthersDocuments(coderId)) {
						allOthersEditPermitted = false;
					}
				}
				documentIds[i] = documentTableModel.getRow(modelRow).getId();
			}
		}

		// notify listeners (e.g., regex text search dialog windows)
		for (DocumentTablePanel.DocumentTableListener l : this.documentTablePanel.getListeners()) {
			l.documentSelected(documentIds);
		}

		// enable or disable action for deleting documents depending on selection and user rights
		if (rowCount > 0 && Dna.sql.getActiveCoder().isPermissionDeleteDocuments() &&
				(Dna.sql.getActiveCoder().isPermissionEditOthersDocuments() || allOwned) &&
				allOthersEditPermitted) {
			actionRemoveDocuments.setEnabled(true);
		} else {
			actionRemoveDocuments.setEnabled(false);
		}
		// enable or disable action for editing documents depending on selection and user rights
		if (rowCount > 0 && Dna.sql.getActiveCoder().isPermissionEditDocuments() &&
				(Dna.sql.getActiveCoder().isPermissionEditOthersDocuments() || allOwned) &&
				allOthersEditPermitted) {
			actionEditDocuments.setEnabled(true);
		} else {
			actionEditDocuments.setEnabled(false);
		}
		if (rowCount == 0 || rowCount > 1) {
			textPanel.setContents(-1, "");
			getStatementPanel().setDocumentId(-1);
			statementTableModel.fireTableDataChanged();
		} else {
			int selectedRow = documentTable.getSelectedRow();
			int selectedModelIndex = documentTable.convertRowIndexToModel(selectedRow);
			int id = documentTableModel.getIdByModelRow(selectedModelIndex);
			textPanel.setContents(id, Dna.sql.getDocumentText(id));
			getStatementPanel().setDocumentId(id);
			statementTableModel.fireTableDataChanged();
		}
		
		// enable or disable actions for adding and importing documents
		if (Dna.sql.getActiveCoder() == null || Dna.sql.getConnectionProfile() == null) {
			actionAddDocument.setEnabled(false);
			actionBatchImportDocuments.setEnabled(false);
		} else {
			if (Dna.sql.getActiveCoder().isPermissionAddDocuments()) {
				actionAddDocument.setEnabled(true);
				actionBatchImportDocuments.setEnabled(true);
			} else {
				actionAddDocument.setEnabled(false);
				actionBatchImportDocuments.setEnabled(false);
			}
			if (Dna.sql.getActiveCoder().isPermissionImportDocuments()) {
				actionImporter.setEnabled(true);
			} else {
				actionImporter.setEnabled(false);
			}
		}
	}
	
	/**
	 * React to changes in the active coder in the {@link Sql} class.
	 */
	public void adjustToCoderSelection() {
		actionCloseDatabase.setEnabled(true);
		actionCreateDatabase.setEnabled(true);
		actionOpenProfile.setEnabled(true);
		actionSaveProfile.setEnabled(true);
		this.regexPanel.refresh();
		/*
		if (Dna.sql.getActiveCoder() != null && Dna.sql.getActiveCoder().isPermissionEditRegex()) {
			actionRegexEditor.setEnabled(true);
		} else {
			actionRegexEditor.setEnabled(false);
		}
		*/
		if (Dna.sql.getActiveCoder() != null && Dna.sql.getActiveCoder().isPermissionEditCoders()) {
			actionCoderManager.setEnabled(true);
		} else {
			actionCoderManager.setEnabled(false);
		}
		changedDocumentTableSelection();
		actionRefresh.setEnabled(true);
		actionRecodeStatements.setEnabled(false);
		actionRemoveStatements.setEnabled(false);
		if (Dna.sql.getActiveCoder() != null && Dna.sql.getActiveCoder().isPermissionEditStatementTypes()) {
			actionStatementTypeEditor.setEnabled(true);
		} else {
			actionStatementTypeEditor.setEnabled(false);
		}
		if (Dna.sql.getActiveCoder() != null && Dna.sql.getActiveCoder().isPermissionEditAttributes()) {
			actionAttributeManager.setEnabled(true);
		} else {
			actionAttributeManager.setEnabled(false);
		}
		if (Dna.sql.getActiveCoder() != null && Dna.sql.getActiveCoder().isPermissionEditCoderRelations() && Dna.sql.getActiveCoder().getId() != 1) {
			actionCoderRelationsEditor.setEnabled(true);
		} else {
			actionCoderRelationsEditor.setEnabled(false);
		}
		if (Dna.sql.getActiveCoder() != null && Dna.sql.getConnectionProfile() != null) {
			actionSearchDialog.setEnabled(true);
		} else {
			actionSearchDialog.setEnabled(false);
		}
		if (Dna.sql.getConnectionProfile() != null) {
			actionNetworkExporter.setEnabled(true);
			actionBackboneExporter.setEnabled(true);
		} else {
			actionNetworkExporter.setEnabled(false);
			actionBackboneExporter.setEnabled(false);
		}
	}
	
	/**
	 * An action to display a dialog to open a database.
	 */
	class ActionOpenDatabase extends AbstractAction {
		private static final long serialVersionUID = 5076889002458881750L;
		
		public ActionOpenDatabase(String text, ImageIcon icon, String desc, Integer mnemonic) {
			super(text, icon);
			putValue(SHORT_DESCRIPTION, desc);
			putValue(MNEMONIC_KEY, mnemonic);
		}
		
		public void actionPerformed(ActionEvent e) {
			NewDatabaseDialog n = new NewDatabaseDialog(MainWindow.this, true);
			ConnectionProfile cp = n.getConnectionProfile();
			if (cp != null) {
				Dna.sql.setConnectionProfile(cp, false, true);
				refreshDocumentTable();
				refreshStatementTable(new int[0]);
				adjustToCoderSelection();
				
				// changes in other classes
				statusBar.updateUrl();
				toolbar.adjustToChangedConnection();
				textPanel.setContents(-1, "");
				statementPanel.adjustToChangedConnection();
				menuBar.adjustToChangedCoder();
				coderSelectionPanel.changeCoderBadge();
				MainWindow.this.regexPanel.refresh();
			}
			
			if (cp == null) {
				LogEvent l = new LogEvent(Logger.MESSAGE,
						"[GUI] Action executed: could not open database.",
						"Started opening a database connection from the GUI, but the connection was not established.");
				Dna.logger.log(l);
			} else {
				Dna.sql.setConnectionProfile(cp, false, true); // not a connection test, so false
				LogEvent l = new LogEvent(Logger.MESSAGE,
						"[GUI] Action executed: opened database.",
						"Opened a database connection from the GUI.");
				Dna.logger.log(l);
			}
		}
	}
	
	/**
	 * An action to close the open SQL database.
	 */
	class ActionCloseDatabase extends AbstractAction {
		private static final long serialVersionUID = -4463742124397662610L;
		
		public ActionCloseDatabase(String text, ImageIcon icon, String desc, Integer mnemonic) {
			super(text, icon);
			putValue(SHORT_DESCRIPTION, desc);
			putValue(MNEMONIC_KEY, mnemonic);
		}
		
		public void actionPerformed(ActionEvent e) {
			Dna.sql.selectCoder(-1);
			
			// subsequent changes in main window class
			actionCloseDatabase.setEnabled(false);
			actionCreateDatabase.setEnabled(true);
			actionOpenProfile.setEnabled(true);
			actionSaveProfile.setEnabled(false);
			actionRegexEditor.setEnabled(false);
			actionCoderManager.setEnabled(false);
			actionAddDocument.setEnabled(false);
			actionRemoveDocuments.setEnabled(false);
			actionEditDocuments.setEnabled(false);
			actionBatchImportDocuments.setEnabled(false);
			actionImporter.setEnabled(false);
			actionRefresh.setEnabled(false);
			actionRemoveStatements.setEnabled(false);
			actionStatementTypeEditor.setEnabled(false);
			actionAttributeManager.setEnabled(false);
			actionCoderRelationsEditor.setEnabled(false);
			documentTableModel.clear();
			statementTableModel.clear();
			
			// changes in other classes
			statusBar.updateUrl();
			toolbar.adjustToChangedConnection();
			textPanel.setContents(-1, "");
			statementPanel.adjustToChangedConnection();
			menuBar.adjustToChangedCoder();
			coderSelectionPanel.changeCoderBadge();
			MainWindow.this.regexPanel.refresh();
			
			LogEvent l = new LogEvent(Logger.MESSAGE,
					"[GUI] Action executed: closed database.",
					"Closed database connection from the GUI.");
			Dna.logger.log(l);
		}
	}
	
	/**
	 * An action to display a new database dialog to create a new DNA database.
	 */
	class ActionCreateDatabase extends AbstractAction {
		private static final long serialVersionUID = -9019267411134217476L;

		public ActionCreateDatabase(String text, ImageIcon icon, String desc, Integer mnemonic) {
			super(text, icon);
			putValue(SHORT_DESCRIPTION, desc);
			putValue(MNEMONIC_KEY, mnemonic);
		}
		
		public void actionPerformed(ActionEvent e) {
			NewDatabaseDialog n = new NewDatabaseDialog(MainWindow.this, false);
			ConnectionProfile cp = n.getConnectionProfile();
			
			if (cp != null) {
				Dna.sql.setConnectionProfile(cp, false, true); // this is after creating data structures, so no test (= false)
				refreshDocumentTable();
				refreshStatementTable(new int[0]);
				adjustToCoderSelection();
				
				// changes in other classes
				statusBar.updateUrl();
				toolbar.adjustToChangedConnection();
				textPanel.setContents(-1, "");
				statementPanel.adjustToChangedConnection();
				menuBar.adjustToChangedCoder();
				coderSelectionPanel.changeCoderBadge();
				MainWindow.this.regexPanel.refresh();
			}
			
			if (cp == null) {
				LogEvent l = new LogEvent(Logger.MESSAGE,
						"[GUI] Action executed: new database was not created.",
						"Started creating a new database from the GUI, but a connection was not established.");
				Dna.logger.log(l);
			} else {
				LogEvent l = new LogEvent(Logger.MESSAGE,
						"[GUI] Action executed: created new database.",
						"Created a new database from the GUI.");
				Dna.logger.log(l);
			}
		}
	}
	
	/**
	 * An action to display a file chooser and open a connection profile.
	 */
	class ActionOpenProfile extends AbstractAction {
		private static final long serialVersionUID = -1945734783855268915L;
		
		public ActionOpenProfile(String text, ImageIcon icon, String desc, Integer mnemonic) {
			super(text, icon);
			putValue(SHORT_DESCRIPTION, desc);
			putValue(MNEMONIC_KEY, mnemonic);
		}
		
		public void actionPerformed(ActionEvent e) {
			FileChooser fc = new FileChooser(MainWindow.this, "Open profile", false, ".dnc", "DNA connection profile (*.dnc)", false);
			if (fc.getFiles() != null && fc.getFiles().length > 0 && fc.getFiles()[0] != null && fc.getFiles()[0].exists()) {
				String filename = new String(fc.getFiles()[0].getPath());
				boolean validPasswordInput = false;
				while (!validPasswordInput) {
					// ask user for password (for the user in the connection profile) to decrypt the profile
					CoderPasswordCheckDialog d = new CoderPasswordCheckDialog(MainWindow.this);
					String key = d.getPassword();

					// decrypt connection profile, create SQL connection, and set as default SQL connection
					if (key == null) {
						validPasswordInput = true; // user must have pressed cancel; quit the while-loop
					} else {
						if (!key.equals("")) {
							ConnectionProfile cp = null;
							try {
								cp = new ConnectionProfile(filename, key);
							} catch (EncryptionOperationNotPossibleException e2) {
								cp = null;
							}
							if (cp != null) {
								Sql sqlTemp = new Sql(cp, true, true); // just for authentication purposes, so a test
								if (sqlTemp.getDataSource() == null) {
									LogEvent l = new LogEvent(Logger.ERROR,
											"[GUI] No data source available in the database connection.",
											"Tried to open database, but the coder could not be authenticated because there is no data source available. This may be due to a failed connection to the database. Look out for other error messages.");
									Dna.logger.log(l);
									JOptionPane.showMessageDialog(MainWindow.this,
											"The connection to the database failed or was denied.",
											"Connection failed",
											JOptionPane.ERROR_MESSAGE);
								} else {
									boolean authenticated = sqlTemp.authenticate(-1, key);
									if (authenticated == true) {
										validPasswordInput = true; // authenticated; quit the while-loop
										Dna.sql.setConnectionProfile(cp, false, true); // use the connection profile, so no test
										refreshDocumentTable();
										refreshStatementTable(new int[0]);
										adjustToCoderSelection();

										// changes in other classes
										statusBar.updateUrl();
										toolbar.adjustToChangedConnection();
										textPanel.setContents(-1, "");
										statementPanel.adjustToChangedConnection();
										menuBar.adjustToChangedCoder();
										coderSelectionPanel.changeCoderBadge();
										MainWindow.this.regexPanel.refresh();
									} else {
										cp = null;
									}
								}

							}
							if (cp == null) {
								JOptionPane.showMessageDialog(MainWindow.this,
										"Database credentials could not be decrypted.\n"
												+ "Did you enter the right password?",
										"Check failed",
										JOptionPane.ERROR_MESSAGE);
							}
						} else {
							JOptionPane.showMessageDialog(MainWindow.this,
									"Password check failed. Zero-length passwords are not permitted.",
									"Check failed",
									JOptionPane.ERROR_MESSAGE);
						}
					}
				}
			} else {
				JOptionPane.showMessageDialog(MainWindow.this, "The file name you entered does not exist. Please choose a new file.");
			}

			LogEvent l = new LogEvent(Logger.MESSAGE,
					"[GUI] Action executed: opened connection profile.",
					"Opened a connection profile from the GUI.");
			Dna.logger.log(l);
		}
	}

	/**
	 * An action to display a file chooser and save a connection profile.
	 */
	class ActionSaveProfile extends AbstractAction {
		private static final long serialVersionUID = 6515595073332160633L;
		
		public ActionSaveProfile(String text, ImageIcon icon, String desc, Integer mnemonic) {
			super(text, icon);
			putValue(SHORT_DESCRIPTION, desc);
			putValue(MNEMONIC_KEY, mnemonic);
		}
		
		public void actionPerformed(ActionEvent e) {
			boolean fileAlreadyExists = true;
			while (fileAlreadyExists) {
				FileChooser fc = new FileChooser(MainWindow.this, "Save profile", true, ".dnc", "DNA connection profile (*.dnc)", false);
				if (fc.getFiles() != null && fc.getFiles().length > 0 && fc.getFiles()[0] != null) {
					if (!fc.getFiles()[0].exists() || Dna.operatingSystem.toLowerCase().contains("mac")) {
						fileAlreadyExists = false;
						boolean validPasswordInput = false;
						while (!validPasswordInput) {
							CoderPasswordCheckDialog d = new CoderPasswordCheckDialog(MainWindow.this, Dna.sql, false, -1, 3);
							String key = d.getPassword();
							if (key == null) { // user must have pressed cancel
								validPasswordInput = true;
							} else {
								boolean authenticated = Dna.sql.authenticate(-1, key);
								if (authenticated) {
									// write the connection profile to disk, with an encrypted version of the password
									ConnectionProfile.writeConnectionProfile(fc.getFiles()[0].getPath(), new ConnectionProfile(Dna.sql.getConnectionProfile()), key);
									validPasswordInput = true; // quit the while-loop after successful export
									JOptionPane.showMessageDialog(MainWindow.this,
											"The profile was saved as:\n" + fc.getFiles()[0].getAbsolutePath(),
											"Success",
											JOptionPane.PLAIN_MESSAGE);
								} else {
									JOptionPane.showMessageDialog(MainWindow.this,
											"Coder password could not be verified. Try again.",
											"Check failed",
											JOptionPane.ERROR_MESSAGE);
								}
							}
						}
						LogEvent l = new LogEvent(Logger.MESSAGE,
								"[GUI] Action executed: saved connection profile.",
								"Saved a connection profile from the GUI.");
						Dna.logger.log(l);
					} else {
						JOptionPane.showMessageDialog(MainWindow.this, "The file name you entered already exists. Please choose a new file.");
					}
				} else {
					fileAlreadyExists = false; // leave the while loop if file chooser cancelled
				}
			}
		}
	}

	/**
	 * An action to open the regex editor.
	 */
	class ActionRegexEditor extends AbstractAction {
		private static final long serialVersionUID = -3249565772295389092L;

		public ActionRegexEditor(String text, ImageIcon icon, String desc, Integer mnemonic) {
			super(text, icon);
			putValue(SHORT_DESCRIPTION, desc);
			putValue(MNEMONIC_KEY, mnemonic);
		}
		
		public void actionPerformed(ActionEvent e) {
			LogEvent l = new LogEvent(Logger.MESSAGE,
					"[GUI] Action executed: opened regex editor.",
					"Opened the regex editor from the DNA main window menu.");
			Dna.logger.log(l);
			RegexEditor re = new RegexEditor();
			if (re.isChanged()) {
				getTextPanel().paintStatements();
			}
			re.dispose();
		}
	}
	
	/**
	 * An action to display a coder manager dialog window.
	 */
	class ActionCoderManager extends AbstractAction {
		private static final long serialVersionUID = -771898426024889217L;

		public ActionCoderManager(String text, ImageIcon icon, String desc, Integer mnemonic) {
			super(text, icon);
			putValue(SHORT_DESCRIPTION, desc);
			putValue(MNEMONIC_KEY, mnemonic);
		}
		
		public void actionPerformed(ActionEvent e) {
			if (Dna.sql.getActiveCoder().isPermissionEditCoders()) {
				CoderManager cm = new CoderManager(MainWindow.this);
				if (Dna.sql.getActiveCoder().getId() != 1) {
					Coder coderCopy = Dna.sql.getCoder(Dna.sql.getConnectionProfile().getCoderId());
					
					// refresh document and statement table and repaint text if necessary; reselect the coder
					boolean updateViewDocuments = false;
					if (coderCopy.differentViewDocumentPermissions(Dna.sql.getActiveCoder())) {
						updateViewDocuments = true;
					}
					boolean updateViewStatements = false;
					if (coderCopy.differentViewStatementPermissions(Dna.sql.getActiveCoder())) {
						updateViewStatements = true;
					}
					boolean updatePaintSettings = false;
					if (coderCopy.differentPaintSettings(Dna.sql.getActiveCoder())) {
						updatePaintSettings = true;
					}
					Dna.sql.selectCoder(coderCopy);
					if (updateViewDocuments) {
						documentTableModel.fireTableDataChanged();
					}
					if (updateViewStatements) {
						statementTableModel.fireTableDataChanged();
					}
					if (updatePaintSettings) {
						textPanel.adjustToChangedCoder();
					}
					
					// enable or disable actions as necessary after update
					if (Dna.sql.getActiveCoder().isPermissionEditCoders()) {
						actionCoderManager.setEnabled(true);
					} else {
						actionCoderManager.setEnabled(false);
					}
					changedDocumentTableSelection();
					if (Dna.sql.getActiveCoder().isPermissionDeleteStatements()) {
						actionRemoveStatements.setEnabled(true);
					} else {
						actionRemoveStatements.setEnabled(false);
					}
					if (Dna.sql.getActiveCoder().isPermissionEditStatementTypes()) {
						actionStatementTypeEditor.setEnabled(true);
					} else {
						actionStatementTypeEditor.setEnabled(false);
					}
					if (Dna.sql.getActiveCoder().isPermissionEditAttributes()) {
						actionAttributeManager.setEnabled(true);
					} else {
						actionAttributeManager.setEnabled(false);
					}
					if (Dna.sql.getActiveCoder().isPermissionEditCoderRelations()) {
						actionCoderRelationsEditor.setEnabled(true);
					} else {
						actionCoderRelationsEditor.setEnabled(false);
					}
				}
				
				if (cm.isDeletedCoder()) {
					refreshDocumentTable();
					refreshStatementTable(new int[0]);
				}
				cm.dispose();
				Dna.sql.selectCoder(Dna.sql.getActiveCoder().getId()); // refresh permissions in case they were updated
				
				LogEvent l = new LogEvent(Logger.MESSAGE,
						"[GUI] Action executed: opened coder manager.",
						"Opened a coder manager window from the GUI.");
				Dna.logger.log(l);
			} else {
				LogEvent l = new LogEvent(Logger.WARNING,
						"[GUI] Action could not be executed: insufficient permissions to open coder manager.",
						"Attempted to open a coder manager from the GUI, but the coder did not have sufficient permissions for editing coders. This message should never appear because the menu item for opening a coder manager should be grayed out when the active coder has insufficient permissions. Please report the full error log to the developers through the issue tracker on GitHub.");
				Dna.logger.log(l);
			}
		}
	}

	/**
	 * An action to quit DNA.
	 */
	class ActionQuit extends AbstractAction {
		private static final long serialVersionUID = 3334696382161923841L;

		public ActionQuit(String text, ImageIcon icon, String desc, Integer mnemonic) {
			super(text, icon);
			putValue(SHORT_DESCRIPTION, desc);
			putValue(MNEMONIC_KEY, mnemonic);
		}
		
		public void actionPerformed(ActionEvent e) {
			LogEvent l = new LogEvent(Logger.MESSAGE,
					"[GUI] Action executed: quit DNA.",
					"Quit DNA from the GUI.");
			Dna.logger.log(l);
			System.exit(0);
		}
	}
	
	/**
	 * An action to open a document editor dialog and add a new document.
	 */
	class ActionAddDocument extends AbstractAction {
		private static final long serialVersionUID = -3332492885668412485L;

		public ActionAddDocument(String text, ImageIcon icon, String desc, Integer mnemonic) {
			super(text, icon);
			putValue(SHORT_DESCRIPTION, desc);
			putValue(MNEMONIC_KEY, mnemonic);
		}
		
		public void actionPerformed(ActionEvent e) {
			DocumentEditor de = new DocumentEditor();
			if (de.isChangesApplied()) {
				int[] documentIds = de.getDocumentIds();
				ArrayList<TableDocument> d = Dna.sql.getTableDocuments(documentIds);
				if (d.size() > 0) {
					int modelRow = documentTableModel.addRow(d.get(0));
					
					LogEvent l = new LogEvent(Logger.MESSAGE,
							"[GUI] Action executed: added a new document.",
							"Added a new document from the GUI.");
					Dna.logger.log(l);
					
					// select new document in the table and open its text
					JTable dt = documentTablePanel.getDocumentTable();
					int viewRow = dt.convertRowIndexToView(modelRow);
					dt.setRowSelectionInterval(viewRow, viewRow);
					dt.scrollRectToVisible(new Rectangle(dt.getCellRect(viewRow, 0, true)));
				}
			}
		}
	}
	
	/**
	 * An action to remove the selected documents.
	 */
	class ActionRemoveDocuments extends AbstractAction {
		private static final long serialVersionUID = -5326085918049798694L;

		public ActionRemoveDocuments(String text, ImageIcon icon, String desc, Integer mnemonic) {
			super(text, icon);
			putValue(SHORT_DESCRIPTION, desc);
			putValue(MNEMONIC_KEY, mnemonic);
		}
		
		public void actionPerformed(ActionEvent e) {
			// gather document data
			JTable dt = documentTablePanel.getDocumentTable();
			int[] viewRows = documentTablePanel.getSelectedRows();
			int[] modelRows = new int[viewRows.length];
			int[] documentIds = new int[viewRows.length];
			for (int i = 0; i < viewRows.length; i++) {
				modelRows[i] = dt.convertRowIndexToModel(viewRows[i]);
				documentIds[i] = documentTableModel.getRow(modelRows[i]).getId();
			}
			ArrayList<Integer> documentIdArrayList = new ArrayList<Integer>();
			for (int i = 0; i < documentIds.length; i++) {
				documentIdArrayList.add(documentIds[i]);
			}
			
			// confirmation dialog, then delete documents from database and table
			String message = "Are you sure you want to delete " + viewRows.length + " document(s) including all statements?";
			int dialog = JOptionPane.showConfirmDialog(MainWindow.this, message, "Confirmation required", JOptionPane.YES_NO_OPTION);
			if (dialog == 0) {
				// delete documents and everything dependent on it (e.g., statements) in database
				boolean deleted = Dna.sql.deleteDocuments(documentIds);
				if (deleted) {
					// if successful, delete statements from statement table in GUI
					statementTableModel.removeStatementsByDocuments(documentIdArrayList);
					
					// remove table documents from document table after unselecting them
					dt.clearSelection();
					documentTableModel.removeDocuments(modelRows);
					
					// log document removal
					LogEvent l = new LogEvent(Logger.MESSAGE,
							"[GUI] Action executed: removed document(s).",
							"Deleted one or more documents in the database from the GUI.");
					Dna.logger.log(l);
				}
			}
		}
	}
	
	/**
	 * An action to edit the selected document(s).
	 */
	class ActionEditDocuments extends AbstractAction {
		private static final long serialVersionUID = 4411902324874635324L;

		public ActionEditDocuments(String text, ImageIcon icon, String desc, Integer mnemonic) {
			super(text, icon);
			putValue(SHORT_DESCRIPTION, desc);
			putValue(MNEMONIC_KEY, mnemonic);
		}
		
		public void actionPerformed(ActionEvent e) {
			JTable t = documentTablePanel.getDocumentTable();
			int[] selectedRows = t.getSelectedRows();
			int[] modelRows = new int[selectedRows.length];
			int[] selectedDocumentIds = new int[selectedRows.length];
			for (int i = 0; i < selectedRows.length; i++) {
				modelRows[i] = t.convertRowIndexToModel(selectedRows[i]);
				selectedDocumentIds[i] = documentTableModel.getIdByModelRow(modelRows[i]);
			}
			DocumentEditor de = new DocumentEditor(selectedDocumentIds);
			if (de.isChangesApplied()) {
				// update current document document text and repaint
				if (selectedRows.length == 1) {
					String newDocumentText = Dna.sql.getDocumentText(selectedDocumentIds[0]);
					if (!newDocumentText.equals(textPanel.getTextWindow().getText())) {
						textPanel.setContents(selectedDocumentIds[0], newDocumentText);
					}
				}
				
				// update changed table cells
				ArrayList<TableDocument> updatedDocuments = Dna.sql.getTableDocuments(selectedDocumentIds);
				for (int i = 0; i < updatedDocuments.size(); i++) {
					int modelRow = documentTableModel.getModelRowById(updatedDocuments.get(i).getId());
					int viewRow = t.convertRowIndexToView(modelRow);
					if (!documentTableModel.getRow(modelRow).getTitle().equals(updatedDocuments.get(i).getTitle())) {
						documentTableModel.getRow(modelRow).setTitle(updatedDocuments.get(i).getTitle());
						documentTableModel.fireTableCellUpdated(viewRow, t.convertColumnIndexToView(1));
					}
					if (documentTableModel.getRow(modelRow).getFrequency() != updatedDocuments.get(i).getFrequency()) {
						documentTableModel.getRow(modelRow).setFrequency(updatedDocuments.get(i).getFrequency());
						documentTableModel.fireTableCellUpdated(viewRow, t.convertColumnIndexToView(2));
					}
					if (!documentTableModel.getRow(modelRow).getDateTime().equals(updatedDocuments.get(i).getDateTime())) {
						documentTableModel.getRow(modelRow).setDateTime(updatedDocuments.get(i).getDateTime());
						documentTableModel.fireTableCellUpdated(viewRow, t.convertColumnIndexToView(3));
						documentTableModel.fireTableCellUpdated(viewRow, t.convertColumnIndexToView(4));
					}
					if (documentTableModel.getRow(modelRow).getCoder().getId() != updatedDocuments.get(i).getCoder().getId()) {
						documentTableModel.getRow(modelRow).setCoder(updatedDocuments.get(i).getCoder());
						documentTableModel.fireTableCellUpdated(viewRow, t.convertColumnIndexToView(5));
					}
					if (!documentTableModel.getRow(modelRow).getAuthor().equals(updatedDocuments.get(i).getAuthor())) {
						documentTableModel.getRow(modelRow).setAuthor(updatedDocuments.get(i).getAuthor());
						documentTableModel.fireTableCellUpdated(viewRow, t.convertColumnIndexToView(6));
					}
					if (!documentTableModel.getRow(modelRow).getSource().equals(updatedDocuments.get(i).getSource())) {
						documentTableModel.getRow(modelRow).setSource(updatedDocuments.get(i).getSource());
						documentTableModel.fireTableCellUpdated(viewRow, t.convertColumnIndexToView(7));
					}
					if (!documentTableModel.getRow(modelRow).getSection().equals(updatedDocuments.get(i).getSection())) {
						documentTableModel.getRow(modelRow).setSection(updatedDocuments.get(i).getSection());
						documentTableModel.fireTableCellUpdated(viewRow, t.convertColumnIndexToView(8));
					}
					if (!documentTableModel.getRow(modelRow).getType().equals(updatedDocuments.get(i).getType())) {
						documentTableModel.getRow(modelRow).setType(updatedDocuments.get(i).getType());
						documentTableModel.fireTableCellUpdated(viewRow, t.convertColumnIndexToView(9));
					}
					if (!documentTableModel.getRow(modelRow).getNotes().equals(updatedDocuments.get(i).getNotes())) {
						documentTableModel.getRow(modelRow).setNotes(updatedDocuments.get(i).getNotes());
						documentTableModel.fireTableCellUpdated(viewRow, t.convertColumnIndexToView(10));
					}
				}
				
				LogEvent l = new LogEvent(Logger.MESSAGE,
						"[GUI] Action executed: edited meta-data for document(s).",
						"Edited the meta-data for one or more documents in the database and updated document view in GUI.");
				Dna.logger.log(l);
			}
		}
	}
	
	/**
	 * An action to start a dialog for batch-importing documents from a folder.
	 */
	class ActionBatchImportDocuments extends AbstractAction {
		private static final long serialVersionUID = -1460878736275897716L;
		
		public ActionBatchImportDocuments(String text, ImageIcon icon, String desc, Integer mnemonic) {
			super(text, icon);
			putValue(SHORT_DESCRIPTION, desc);
			putValue(MNEMONIC_KEY, mnemonic);
		}
		
		public void actionPerformed(ActionEvent e) {
			new DocumentBatchImporter();
	    	refreshDocumentTable();
			LogEvent l = new LogEvent(Logger.MESSAGE,
					"[GUI] Action executed: used document batch importer.",
					"Batch-imported documents to the database.");
			Dna.logger.log(l);
		}
	}

	/**
	 * An action to start a dialog for importing from another DNA database.
	 */
	class ActionImporter extends AbstractAction {
		private static final long serialVersionUID = 4613926523251135254L;

		public ActionImporter(String text, ImageIcon icon, String desc, Integer mnemonic) {
			super(text, icon);
			putValue(SHORT_DESCRIPTION, desc);
			putValue(MNEMONIC_KEY, mnemonic);
		}
		
		public void actionPerformed(ActionEvent e) {
			new Importer(MainWindow.this);
	    	refreshDocumentTable();
			refreshStatementTable(new int[0]);
			LogEvent l = new LogEvent(Logger.MESSAGE,
					"[GUI] Action executed: used DNA database import dialog.",
					"Imported from another database into the current DNA database.");
			Dna.logger.log(l);
		}
	}

	/**
	 * An action to start a regex search dialog.
	 */
	class ActionSearchDialog extends AbstractAction {
		private static final long serialVersionUID = 3191345857213145306L;

		public ActionSearchDialog(String text, ImageIcon icon, String desc, Integer mnemonic) {
			super(text, icon);
			putValue(SHORT_DESCRIPTION, desc);
			putValue(MNEMONIC_KEY, mnemonic);
		}
		
		public void actionPerformed(ActionEvent e) {
			// create search dialog
			SearchDialog sd = new SearchDialog(null, documentTablePanel.getSelectedDocumentIds()); // would normally be MainWindow.this, but then the main window can't be accessed while the dialog is open
			documentTablePanel.addListener(sd);

			// add selection listener to table to select documents and highlight text in the main window
			JTable searchTable = sd.getSearchTable();
			searchTable.getSelectionModel().addListSelectionListener(new ListSelectionListener() {
			    @Override
			    public void valueChanged(ListSelectionEvent e) {
			    	if (!e.getValueIsAdjusting()) {
						int viewRow = searchTable.getSelectedRow();
						if (viewRow > -1) {
							int documentId = (int) searchTable.getValueAt(viewRow, 0);
							int start = (int) searchTable.getValueAt(viewRow, 3);
							int stop = (int) searchTable.getValueAt(viewRow, 4);
							
							documentTablePanel.setSelectedDocumentId(documentId);
							textPanel.getTextWindow().grabFocus();
							textPanel.getTextWindow().select(start, stop);
						}
					}
			    }
			});
			sd.setVisible(true); // make visible here (i.e., only after adding selection listener to make it work)
		}
	}
	
	/**
	 * An action to reload the documents and statements from the database.
	 */
	class ActionRefresh extends AbstractAction {
		private static final long serialVersionUID = -5684628034931158710L;

		public ActionRefresh(String text, ImageIcon icon, String desc, Integer mnemonic) {
			super(text, icon);
			putValue(SHORT_DESCRIPTION, desc);
			putValue(MNEMONIC_KEY, mnemonic);
		}
		
		public void actionPerformed(ActionEvent e) {
	    	refreshDocumentTable();
			refreshStatementTable(new int[0]);
			MainWindow.this.regexPanel.refresh();
		}
	}

	/**
	 * An action to recode the selected statements.
	 */
	class ActionRecodeStatements extends AbstractAction {
		private static final long serialVersionUID = 3844766484800761404L;

		public ActionRecodeStatements(String text, ImageIcon icon, String desc, Integer mnemonic) {
			super(text, icon);
			putValue(SHORT_DESCRIPTION, desc);
			putValue(MNEMONIC_KEY, mnemonic);
		}
		
		public void actionPerformed(ActionEvent e) {
			// gather data: row view indices, row model indices, statement IDs, statement type, coder IDs, and permission
			JTable statementTable = getStatementPanel().getStatementTable();
			int[] selectedRows = statementTable.getSelectedRows();
			int[] modelRows = new int[selectedRows.length];
			int[] statementIds = new int[selectedRows.length];
			int[] coderIds = new int[selectedRows.length];
			boolean permissions = Dna.sql.getActiveCoder().isPermissionEditStatements();
			int statementTypeId = statementTableModel.getRow(statementTable.convertRowIndexToModel(selectedRows[0])).getStatementTypeId();
			for (int i = 0; i < selectedRows.length; i++) {
				modelRows[i] = statementTable.convertRowIndexToModel(selectedRows[i]);
				statementIds[i] = statementTableModel.getRow(modelRows[i]).getId();
				coderIds[i] = statementTableModel.getRow(modelRows[i]).getCoderId();
				if (!Dna.sql.getActiveCoder().isPermissionEditOthersStatements(coderIds[i]) && Dna.sql.getActiveCoder().getId() != coderIds[i]) {
					permissions = false;
				}
				if (!Dna.sql.getActiveCoder().isPermissionEditOthersStatements() && Dna.sql.getActiveCoder().getId() != coderIds[i]) {
					permissions = false;
				}
				if (statementTypeId != statementTableModel.getRow(modelRows[i]).getStatementTypeId()) {
					permissions = false;
				}
			}
			
			// get statement type and initialize statement recoder dialog
			if (permissions) {
				// TODO: reactivate statement multi-recoder
				/*
				StatementType statementType = Dna.sql.getStatementTypes()
						.stream()
						.filter(s -> s.getId() == statementTypeId)
						.findFirst()
						.orElse(null);
				StatementRecoder sr = new StatementRecoder(MainWindow.this, statementIds, statementType);
				if (sr.isChangesApplied()) {
					ArrayList<Statement> changedStatements = sr.getChangedStatements();
					int[] changedIds = changedStatements
							.stream()
							.map(s -> s.getId())
							.mapToInt(x -> x)
							.toArray();
					refreshStatementTable(changedIds);
				}
				*/
			}
		}
	}

	/**
	 * An action to remove the selected statements from the database.
	 */
	class ActionRemoveStatements extends AbstractAction {
		private static final long serialVersionUID = -4938838325040431112L;

		public ActionRemoveStatements(String text, ImageIcon icon, String desc, Integer mnemonic) {
			super(text, icon);
			putValue(SHORT_DESCRIPTION, desc);
			putValue(MNEMONIC_KEY, mnemonic);
		}
		
		public void actionPerformed(ActionEvent e) {
			// gather data: row view indices, row model indices, and statement IDs
			JTable statementTable = getStatementPanel().getStatementTable();
			int[] selectedRows = statementTable.getSelectedRows();
			int[] modelRows = new int[selectedRows.length];
			int[] statementIds = new int[selectedRows.length];
			int[] documentIds = new int[selectedRows.length];
			for (int i = 0; i < selectedRows.length; i++) {
				modelRows[i] = statementTable.convertRowIndexToModel(selectedRows[i]);
				statementIds[i] = statementTableModel.getRow(modelRows[i]).getId();
				documentIds[i] = statementTableModel.getRow(modelRows[i]).getDocumentId();
			}
			
			// confirmation dialog, then delete statements from database and table
			String message = "Are you sure you want to delete " + selectedRows.length + " statements?";
			int dialog = JOptionPane.showConfirmDialog(MainWindow.this, message, "Confirmation required", JOptionPane.YES_NO_OPTION);
			if (dialog == 0) {
				statusBar.statementRefreshStart();
				boolean deleted = Dna.sql.deleteStatements(statementIds);
				if (deleted) {
					getTextPanel().paintStatements();
					statementTable.clearSelection();
					statementTableModel.removeStatements(modelRows);
					for (int i = 0; i < documentIds.length; i++) {
						documentTableModel.decreaseFrequency(documentIds[i]);
					}
					
					// log deleted statements
					LogEvent l = new LogEvent(Logger.MESSAGE,
							"[GUI] Action executed: removed statement(s).",
							"Deleted statement(s) in the database and GUI.");
					Dna.logger.log(l);
				}
				statusBar.statementRefreshEnd();
			}
		}
	}

	/**
	 * An action to display a statement type editor dialog window.
	 */
	class ActionStatementTypeEditor extends AbstractAction {
		private static final long serialVersionUID = -9078666078201409563L;
		
		public ActionStatementTypeEditor(String text, ImageIcon icon, String desc, Integer mnemonic) {
			super(text, icon);
			putValue(SHORT_DESCRIPTION, desc);
			putValue(MNEMONIC_KEY, mnemonic);
		}
		
		public void actionPerformed(ActionEvent e) {
			if (Dna.sql.getActiveCoder().isPermissionEditStatementTypes()) {
				// TODO: reactivate statement type editor
				// new StatementTypeEditor(MainWindow.this);
				LogEvent l = new LogEvent(Logger.MESSAGE,
						"[GUI] Action executed: opened statement type editor.",
						"Opened a statement type editor window from the GUI.");
				Dna.logger.log(l);
			} else {
				LogEvent l = new LogEvent(Logger.WARNING,
						"[GUI] Action could not be executed: insufficient permissions to open statement type editor.",
						"Attempted to open a statement type editor from the GUI, but the coder did not have sufficient permissions for editing statement types. This message should never appear because the menu item for opening a statement type editor dialog window should be grayed out when the active coder has insufficient permissions. Please report the full error log to the developers through the issue tracker on GitHub.");
				Dna.logger.log(l);
			}
		}
	}

	/**
	 * An action to display an attribute manager dialog window.
	 */
	class ActionAttributeManager extends AbstractAction {
		private static final long serialVersionUID = -9078666078201409563L;
		
		public ActionAttributeManager(String text, ImageIcon icon, String desc, Integer mnemonic) {
			super(text, icon);
			putValue(SHORT_DESCRIPTION, desc);
			putValue(MNEMONIC_KEY, mnemonic);
		}
		
		public void actionPerformed(ActionEvent e) {
			if (Dna.sql.getActiveCoder().isPermissionEditAttributes() == true) {
				new AttributeManager(MainWindow.this);
				LogEvent l = new LogEvent(Logger.MESSAGE,
						"[GUI] Action executed: opened attribute manager.",
						"Opened an attribute manager window from the GUI.");
				Dna.logger.log(l);
			} else {
				LogEvent l = new LogEvent(Logger.WARNING,
						"[GUI] Action could not be executed: insufficient permissions to open attribute manager.",
						"Attempted to open an attribute manager from the GUI, but the coder did not have sufficient permissions for editing attributes. This message should never appear because the menu item for opening an attribute manager should be grayed out when the active coder has insufficient permissions. Please report the full error log to the developers through the issue tracker on GitHub.");
				Dna.logger.log(l);
			}
		}
	}

	/**
	 * An action to display a network exporter dialog window.
	 */
	class ActionNetworkExporter extends AbstractAction {
		private static final long serialVersionUID = -19664358765966754L;

		public ActionNetworkExporter(String text, ImageIcon icon, String desc, Integer mnemonic) {
			super(text, icon);
			putValue(SHORT_DESCRIPTION, desc);
			putValue(MNEMONIC_KEY, mnemonic);
		}
		
		public void actionPerformed(ActionEvent e) {
			new NetworkExporter(MainWindow.this);
			LogEvent l = new LogEvent(Logger.MESSAGE,
					"[GUI] Action executed: opened network export dialog window.",
					"Opened a network export dialog window from the GUI.");
			Dna.logger.log(l);
		}
	}

	/**
	 * An action to display a backbone exporter dialog window.
	 */
	class ActionBackboneExporter extends AbstractAction {
		private static final long serialVersionUID = -19624358765966754L;

		public ActionBackboneExporter(String text, ImageIcon icon, String desc, Integer mnemonic) {
			super(text, icon);
			putValue(SHORT_DESCRIPTION, desc);
			putValue(MNEMONIC_KEY, mnemonic);
		}

		public void actionPerformed(ActionEvent e) {
			new BackboneExporter(MainWindow.this);
			LogEvent l = new LogEvent(Logger.MESSAGE,
					"[GUI] Action executed: opened backbone dialog window.",
					"Opened a backbone dialog window from the GUI.");
			Dna.logger.log(l);
		}
	}

	/**
	 * An action to display a coder manager dialog window.
	 */
	class ActionCoderRelationsEditor extends AbstractAction {
		private static final long serialVersionUID = -6341308994517637774L;

		public ActionCoderRelationsEditor(String text, ImageIcon icon, String desc, Integer mnemonic) {
			super(text, icon);
			putValue(SHORT_DESCRIPTION, desc);
			putValue(MNEMONIC_KEY, mnemonic);
		}
		
		public void actionPerformed(ActionEvent e) {
			if (Dna.sql.getActiveCoder().isPermissionEditCoderRelations() && Dna.sql.getActiveCoder().getId() != 1) {
				CoderRelationsEditor cre = new CoderRelationsEditor();
				if (cre.isUpdateViewDocuments()) {
					documentTableModel.fireTableDataChanged();
				}
				if (cre.isUpdateViewStatements()) {
					statementTableModel.fireTableDataChanged();
				}
				LogEvent l = new LogEvent(Logger.MESSAGE,
						"[GUI] Action executed: opened coder relations editor.",
						"Opened a coder relations editor window from the GUI.");
				Dna.logger.log(l);
			} else {
				LogEvent l = new LogEvent(Logger.WARNING,
						"[GUI] Action could not be executed: insufficient permissions to open coder relations editor.",
						"Attempted to open a coder relations editor from the GUI, but the coder did not have sufficient permissions for editing coder relations. This message should never appear because the menu item for opening a coder relations editor should be grayed out when the active coder has insufficient permissions. Please report the full error log to the developers through the issue tracker on GitHub.");
				Dna.logger.log(l);
			}
		}
	}
	
	/**
	 * An action to open a new logger dialog window.
	 */
	class ActionLoggerDialog extends AbstractAction {
		private static final long serialVersionUID = -629086240908166990L;

		public ActionLoggerDialog(String text, ImageIcon icon, String desc, Integer mnemonic) {
			super(text, icon);
			putValue(SHORT_DESCRIPTION, desc);
			putValue(MNEMONIC_KEY, mnemonic);
		}
		
		public void actionPerformed(ActionEvent e) {
			new LoggerDialog();
		}
	}
	
	/**
	 * An action to display a new About DNA window.
	 */
	class ActionAboutWindow extends AbstractAction {
		private static final long serialVersionUID = -9078666078201409563L;
		
		public ActionAboutWindow(String text, ImageIcon icon, String desc, Integer mnemonic) {
			super(text, icon);
			putValue(SHORT_DESCRIPTION, desc);
			putValue(MNEMONIC_KEY, mnemonic);
		}
		
		public void actionPerformed(ActionEvent e) {
			new AboutWindow(Dna.version, Dna.date);
			LogEvent l = new LogEvent(Logger.MESSAGE,
					"[GUI] Action executed: opened About DNA window.",
					"Opened an About DNA window from the GUI.");
			Dna.logger.log(l);
		}
	}
}<|MERGE_RESOLUTION|>--- conflicted
+++ resolved
@@ -1289,17 +1289,9 @@
 					"SELECT DATABOOLEAN.StatementId, DATABOOLEAN.RoleVariableLinkId, RoleId, RoleName, VARIABLES.ID AS VariableId, VARIABLES.Variable AS VariableName, VARIABLES.DataType, " + q4castBoolean + ", ROLES.StatementTypeId FROM DATABOOLEAN INNER JOIN ROLEVARIABLELINKS ON ROLEVARIABLELINKS.ID = DATABOOLEAN.RoleVariableLinkId INNER JOIN VARIABLES ON VARIABLES.ID = ROLEVARIABLELINKS.VariableId INNER JOIN ROLES ON ROLES.ID = ROLEVARIABLELINKS.RoleId " + booleanStatementIds + ";";
 
 			int statementTypeId, statementId, variableId;
-<<<<<<< HEAD
-			Color sColor, cColor;
+			model.Color sColor, cColor;
 			HashMap<Integer, TableStatement> statementMap = new HashMap<Integer, TableStatement>(); // statement ID to Statement
 			ResultSet r4;
-=======
-			model.Color sColor, cColor;
-			HashMap<Integer, String> variableNameMap = new HashMap<Integer, String>(); // variable ID to variable name
-			HashMap<Integer, String> variableDataTypeMap = new HashMap<Integer, String>(); // variable ID to data type
-			HashMap<Integer, Statement> statementMap = new HashMap<Integer, Statement>(); // statement ID to Statement
-			ResultSet r3, r4;
->>>>>>> 1906b0cf
 			try (Connection conn = Dna.sql.getDataSource().getConnection();
 					PreparedStatement s1 = conn.prepareStatement(q1);
 					PreparedStatement s4 = conn.prepareStatement(q4)) {
@@ -1309,9 +1301,8 @@
 				while (r1.next()) {
 					statementId = r1.getInt("StatementId");
 				    statementTypeId = r1.getInt("StatementTypeId");
-<<<<<<< HEAD
-				    sColor = new Color(r1.getInt("StatementTypeRed"), r1.getInt("StatementTypeGreen"), r1.getInt("StatementTypeBlue"));
-				    cColor = new Color(r1.getInt("CoderRed"), r1.getInt("CoderGreen"), r1.getInt("CoderBlue"));
+				    sColor = new model.Color(r1.getInt("StatementTypeRed"), r1.getInt("StatementTypeGreen"), r1.getInt("StatementTypeBlue"));
+				    cColor = new model.Color(r1.getInt("CoderRed"), r1.getInt("CoderGreen"), r1.getInt("CoderBlue"));
 
 					TableStatement tableStatement = new TableStatement(statementId,
 							r1.getInt("Start"),
@@ -1327,31 +1318,6 @@
 							sColor,
 							new ArrayList<RoleValue>());
 				    statementMap.put(statementId, tableStatement);
-=======
-				    sColor = new model.Color(r1.getInt("StatementTypeRed"), r1.getInt("StatementTypeGreen"), r1.getInt("StatementTypeBlue"));
-				    cColor = new model.Color(r1.getInt("CoderRed"), r1.getInt("CoderGreen"), r1.getInt("CoderBlue"));
-				    Statement statement = new Statement(statementId,
-				    		r1.getInt("Start"),
-				    		r1.getInt("Stop"),
-				    		statementTypeId,
-				    		r1.getString("StatementTypeLabel"),
-				    		sColor,
-				    		r1.getInt("CoderId"),
-				    		r1.getString("CoderName"),
-				    		cColor,
-				    		new ArrayList<Value>(),
-				    		r1.getInt("DocumentId"),
-				    		r1.getString("Text"),
-				    		LocalDateTime.ofEpochSecond(r1.getLong("Date"), 0, ZoneOffset.UTC));
-				    statementMap.put(statementId, statement);
-				}
-				
-				// get variables
-				r3 = s3.executeQuery();
-				while (r3.next()) {
-					variableNameMap.put(r3.getInt("ID"), r3.getString("Variable"));
-					variableDataTypeMap.put(r3.getInt("ID"), r3.getString("DataType"));
->>>>>>> 1906b0cf
 				}
 
 				r4 = s4.executeQuery();
@@ -1660,7 +1626,7 @@
 			menuBar.adjustToChangedCoder();
 			coderSelectionPanel.changeCoderBadge();
 			MainWindow.this.regexPanel.refresh();
-			
+
 			LogEvent l = new LogEvent(Logger.MESSAGE,
 					"[GUI] Action executed: closed database.",
 					"Closed database connection from the GUI.");
