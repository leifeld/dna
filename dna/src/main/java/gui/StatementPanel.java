package gui;

import java.awt.*;
import java.awt.event.ActionEvent;
import java.awt.event.ActionListener;
import java.awt.event.ItemEvent;
import java.util.regex.Matcher;
import java.util.regex.Pattern;

import javax.swing.*;
import javax.swing.border.EmptyBorder;
import javax.swing.table.DefaultTableCellRenderer;
import javax.swing.table.TableColumn;
import javax.swing.table.TableRowSorter;

import dna.Dna;
import gui.MainWindow.ActionRecodeStatements;
import gui.MainWindow.ActionRemoveStatements;
import logger.LogEvent;
import logger.Logger;
import model.*;

/**
 * Statement panel on the right side of the screen.
 */
class StatementPanel extends JPanel {
	private static final long serialVersionUID = 1048180479152247253L;
	private JTable statementTable;
	private StatementTableModel statementTableModel;
	private int documentId; // needed for the filter to check if a statement is in the current document; updated by listener
	private TableRowSorter<StatementTableModel> sorter;
	private JMenuItem menuItemStatementsSelected, menuItemStatementTypesSelected, menuItemToggleSelection;
	private StatementFilterPanel sfp;

	/**
	 * Create a new statement panel.
	 * 
	 * @param statementTableModel     Statement table model for the statements.
	 * @param actionRemoveStatements  An action that deletes statements.
	 */
	StatementPanel(
			StatementTableModel statementTableModel,
			ActionRecodeStatements actionRecodeStatements,
			ActionRemoveStatements actionRemoveStatements
			) {
		this.setLayout(new BorderLayout());
		this.statementTableModel = statementTableModel;
		statementTable = new JTable(statementTableModel);

		statementTable.setSelectionMode(ListSelectionModel.MULTIPLE_INTERVAL_SELECTION);
		sorter = new TableRowSorter<StatementTableModel>(statementTableModel);
		statementTable.setRowSorter(sorter);

		// set column visibility
		TableColumn[] column = new TableColumn[6];
	    for (int i = 0; i < column.length; i++) {
	        column[i] = statementTable.getColumnModel().getColumn(i);
	    }
	    Boolean[] columnsVisible = new Boolean[] {true, false, false, false, true, true};
	    
		statementTable.getColumnModel().getColumn(0).setPreferredWidth(40);
		statementTable.getColumnModel().getColumn(1).setPreferredWidth(20);
		statementTable.getColumnModel().getColumn(2).setPreferredWidth(20);
		statementTable.getColumnModel().getColumn(3).setPreferredWidth(20);
		statementTable.getColumnModel().getColumn(4).setPreferredWidth(100);
		statementTable.getColumnModel().getColumn(5).setPreferredWidth(250);

		// statement table cell renderer
		statementTable.setDefaultRenderer(Integer.class, new StatementTableCellRenderer());
		statementTable.setDefaultRenderer(String.class, new StatementTableCellRenderer());
        statementTable.setDefaultRenderer(Coder.class, new StatementTableCellRenderer());

		JScrollPane statementTableScroller = new JScrollPane(statementTable);
		statementTableScroller.setViewportView(statementTable);
		statementTableScroller.setPreferredSize(new Dimension(350, 300));
		this.add(statementTableScroller, BorderLayout.CENTER);

	    // right-click menu for statement table
		JPopupMenu popupMenu = new JPopupMenu();
		ImageIcon statementsIcon = new ImageIcon(new ImageIcon(getClass().getResource("/icons/tabler-icon-messages.png")).getImage().getScaledInstance(18, 18, Image.SCALE_SMOOTH));
		menuItemStatementsSelected = new JMenuItem("0 statements selected", statementsIcon);
		menuItemStatementsSelected.setEnabled(false);
		popupMenu.add(menuItemStatementsSelected);
		menuItemStatementTypesSelected = new JMenuItem("of 0 statement type(s)");
		menuItemStatementTypesSelected.setEnabled(false);
		popupMenu.add(menuItemStatementTypesSelected);
		ImageIcon selectionIcon = new ImageIcon(new ImageIcon(getClass().getResource("/icons/tabler-icon-tallymarks.png")).getImage().getScaledInstance(18, 18, Image.SCALE_SMOOTH));
		menuItemToggleSelection = new JMenuItem("Select all / none", selectionIcon);
		menuItemToggleSelection.addActionListener(new ActionListener() {
			@Override
			public void actionPerformed(ActionEvent e) {
				if (statementTable.getSelectedRowCount() == statementTable.getRowCount()) {
					statementTable.clearSelection();
				} else {
					statementTable.selectAll();
				}
			}
		});
		menuItemToggleSelection.setEnabled(false);
		popupMenu.add(menuItemToggleSelection);
		JSeparator sep1 = new JSeparator();
		popupMenu.add(sep1);
		JMenuItem menuItemRecode = new JMenuItem(actionRecodeStatements);
		popupMenu.add(menuItemRecode);
		JMenuItem menuItemDelete = new JMenuItem(actionRemoveStatements);
		popupMenu.add(menuItemDelete);
		JSeparator sep2 = new JSeparator();
		popupMenu.add(sep2);
		ImageIcon checkedIcon = new ImageIcon(new ImageIcon(getClass().getResource("/icons/tabler-icon-checkbox.png")).getImage().getScaledInstance(18, 18, Image.SCALE_SMOOTH));
		ImageIcon uncheckedIcon = new ImageIcon(new ImageIcon(getClass().getResource("/icons/tabler-icon-square.png")).getImage().getScaledInstance(18, 18, Image.SCALE_SMOOTH));
		JMenuItem menuItemStatementId = new JMenuItem("ID", checkedIcon);
		popupMenu.add(menuItemStatementId);
		JMenuItem menuItemDocumentId = new JMenuItem("Document ID", uncheckedIcon);
		popupMenu.add(menuItemDocumentId);
		JMenuItem menuItemStart = new JMenuItem("Start position", uncheckedIcon);
		popupMenu.add(menuItemStart);
		JMenuItem menuItemEnd = new JMenuItem("End position", uncheckedIcon);
		popupMenu.add(menuItemEnd);
		JMenuItem menuItemCoder = new JMenuItem("Coder", checkedIcon);
		popupMenu.add(menuItemCoder);
		JMenuItem menuItemText = new JMenuItem("Statement text", checkedIcon);
		popupMenu.add(menuItemText);
		statementTable.setComponentPopupMenu(popupMenu);
		statementTable.getTableHeader().setComponentPopupMenu(popupMenu);
		statementTableScroller.setComponentPopupMenu(popupMenu);

		while (statementTable.getColumnModel().getColumnCount() > 0) {
			statementTable.getColumnModel().removeColumn(statementTable.getColumnModel().getColumn(0));
		}
		for (int i = 0; i < columnsVisible.length; i++) {
			if (columnsVisible[i]) {
				statementTable.getColumnModel().addColumn(column[i]);
			}
		}
		
		// ActionListener with actions for right-click statement menu
		ActionListener al = new ActionListener() {
			public void actionPerformed(ActionEvent e) {
				if (e.getSource() == menuItemStatementId) {
					if (!columnsVisible[0]) {
						columnsVisible[0] = true;
						menuItemStatementId.setIcon(checkedIcon);
					} else {
						columnsVisible[0] = false;
						menuItemStatementId.setIcon(uncheckedIcon);
					}
				} else if (e.getSource() == menuItemDocumentId) {
					if (!columnsVisible[1]) {
						columnsVisible[1] = true;
						menuItemDocumentId.setIcon(checkedIcon);
					} else {
						columnsVisible[1] = false;
						menuItemDocumentId.setIcon(uncheckedIcon);
					}
				} else if (e.getSource() == menuItemStart) {
					if (columnsVisible[2] == false) {
						columnsVisible[2] = true;
						menuItemStart.setIcon(checkedIcon);
					} else {
						columnsVisible[2] = false;
						menuItemStart.setIcon(uncheckedIcon);
					}
				} else if (e.getSource() == menuItemEnd) {
					if (columnsVisible[3] == false) {
						columnsVisible[3] = true;
						menuItemEnd.setIcon(checkedIcon);
					} else {
						columnsVisible[3] = false;
						menuItemEnd.setIcon(uncheckedIcon);
					}
				} else if (e.getSource() == menuItemCoder) {
					if (columnsVisible[4] == false) {
						columnsVisible[4] = true;
						menuItemCoder.setIcon(checkedIcon);
					} else {
						columnsVisible[4] = false;
						menuItemCoder.setIcon(uncheckedIcon);
					}
				} else if (e.getSource() == menuItemText) {
					if (columnsVisible[5] == false) {
						columnsVisible[5] = true;
						menuItemText.setIcon(checkedIcon);
					} else {
						columnsVisible[5] = false;
						menuItemText.setIcon(uncheckedIcon);
					}
				}

				while (statementTable.getColumnModel().getColumnCount() > 0) {
					statementTable.getColumnModel().removeColumn(statementTable.getColumnModel().getColumn(0));
				}

				for (int i = 0; i < columnsVisible.length; i++) {
					if (columnsVisible[i] == true) {
						statementTable.getColumnModel().addColumn(column[i]);
					}
				}
			}
		};
		menuItemStatementId.addActionListener(al);
		menuItemDocumentId.addActionListener(al);
		menuItemStart.addActionListener(al);
		menuItemEnd.addActionListener(al);
		menuItemCoder.addActionListener(al);
		menuItemText.addActionListener(al);

		// row filter
		setRowFilter();
		
		// statement filter panel at the bottom
		sfp = new StatementFilterPanel();
		this.add(sfp, BorderLayout.SOUTH);
	}

	private void setRowFilter() {
		RowFilter<StatementTableModel, Integer> statementFilter = new RowFilter<StatementTableModel, Integer>() {
			public boolean include(Entry<? extends StatementTableModel, ? extends Integer> entry) {
				return filter(statementTableModel.getRow(entry.getIdentifier()));
			}
		};
		sorter.setRowFilter(statementFilter);
	}
	
	/**
	 * Set the document ID stored in the statement panel, which is used for
	 * filtering statements.
	 * 
	 * @param documentId  Document ID of the currently displayed document.
	 */
	void setDocumentId(int documentId) {
		this.documentId = documentId;
	}

	/**
	 * Get a reference to the statement table.
	 * 
	 * @return The statement table.
	 */
	JTable getStatementTable() {
		return statementTable;
	}
	
	/**
	 * Return the ID of the statement currently selected in the table.
	 * 
	 * @return Statement ID (or {@code -1} if no statement is selected.
	 */
	int getSelectedStatementId() {
		try {
			return (int) statementTable.getValueAt(statementTable.getSelectedRow(), 0);
		} catch (IndexOutOfBoundsException | NullPointerException e) { // e.g., no statements yet in table or nothing currently selected, so ID cannot be saved
			return -1;
		}
	}
	
	/**
	 * Select a statement with a certain ID in the statement table.
	 * 
	 * @param statementId  ID of the statement to be selected.
	 */
	void setSelectedStatementId(int statementId) {
		if (this.statementTable.getSelectedRowCount() == 1 && this.getSelectedStatementId() == statementId) {
			// right statement selected; do not clear selection
		} else {
			int modelRowIndex = statementTableModel.getModelRowById(statementId);
			if (modelRowIndex > -1) { // if no statement was previously selected, don't select a statement now.
				int tableRow = statementTable.convertRowIndexToView(modelRowIndex);
				try {
					this.statementTable.setRowSelectionInterval(tableRow, tableRow);
				} catch (IllegalArgumentException e) {
					LogEvent l = new LogEvent(Logger.MESSAGE,
							"Tried to select a statement that was not selectable.",
							"Attempted selecting a statement from the statement table to show it in a popup window, but the active statement filter prevented the statement from being shown in the table, hence it could not be selected.",
							e);
					Dna.logger.log(l);
				}
				
			}
		}
	}

	/**
	 * Set the number of selected statements for the context menu.
	 * 
	 * @param message Menu item message.
	 */
	void setMenuItemStatementsSelected(String message) {
		this.menuItemStatementsSelected.setText(message);
	}
	
	/**
	 * Set the number of selected statement types for the context menu.
	 * 
	 * @param message Menu item message.
	 */
	void setMenuItemStatementTypesSelected(String message) {
		this.menuItemStatementTypesSelected.setText(message);
	}
	
	/**
	 * Table cell renderer for the statement table
	 */
	private class StatementTableCellRenderer extends DefaultTableCellRenderer {
		private static final long serialVersionUID = -7421516568789969759L;

		@Override
		public Component getTableCellRendererComponent(JTable table, Object value, boolean isSelected, boolean hasFocus, int row, int column) {
			DefaultTableCellRenderer renderer = new DefaultTableCellRenderer();
        	Component c = renderer.getTableCellRendererComponent(table, value, isSelected, hasFocus, row, column);
        	StatementTableModel model = (StatementTableModel) table.getModel();
        	TableStatement s = model.getRow(table.convertRowIndexToModel(row));
        	if (value.getClass().toString().endsWith("Coder")) {
        		Coder coder = (Coder) value;
				CoderBadgePanel cbp = new CoderBadgePanel(coder, 13, 1, 22);
				if (isSelected) {
            		cbp.setBackground(javax.swing.UIManager.getColor("Table.selectionBackground"));
				} else {
					if (Dna.sql.getActiveCoder().isColorByCoder()) {
						cbp.setBackground(s.getCoderColor().toAWTColor());
					} else {
						cbp.setBackground(s.getStatementTypeColor().toAWTColor());
					}
				}
				return cbp;
        	} else {
            	if (isSelected) {
            		c.setBackground(javax.swing.UIManager.getColor("Table.selectionBackground"));
            	} else {
            		if (Dna.sql.getActiveCoder().isColorByCoder()) {
						c.setBackground(s.getCoderColor().toAWTColor());
					} else {
						c.setBackground(s.getStatementTypeColor().toAWTColor());
					}
            	}
    	        return c;
        	}
		}
	}

	/**
	 * Filter statement contents. Returns false if the statement should not be shown, true otherwise.
	 *
	 * @param s The table statement.
	 * @return True if the statement should be shown, false otherwise.
	 */
	private boolean filter(TableStatement s) {
		// do not show statement if no active coder
		if (Dna.sql.getActiveCoder() == null || Dna.sql.getConnectionProfile() == null) {
			return false;
		}

		// do not show statement if coder does not have the permission
		if (s.getCoderId() != Dna.sql.getActiveCoder().getId()) {
			if (!Dna.sql.getActiveCoder().isPermissionViewOthersStatements()) {
				return false;
			} else if (!Dna.sql.getActiveCoder().isPermissionViewOthersStatements(s.getCoderId())) {
				return false;
			}
		}

		// go through the different statement filters and decide if statement should be shown
		for (int i = 0; i < sfp.getFilterPanel().getComponents().length; i++) {
			StatementFilter f = (StatementFilter) sfp.getFilterPanel().getComponents()[i];
			Pattern p = Pattern.compile(f.getValue()); // to enable case-insensitive matching: Pattern.compile(f.getValue(), Pattern.CASE_INSENSITIVE);

			// documents
			if (f.getSource().equals("document")) {
				if (f.getLabel().equals("(current)")) {
					if (StatementPanel.this.documentId == s.getDocumentId() && f.isNegate()) {
						return false;
					}
					if (StatementPanel.this.documentId != s.getDocumentId() && !f.isNegate()) {
						return false;
					}
				} else if (f.getLabel().equals("id")) {
					Matcher m = p.matcher(String.valueOf(s.getDocumentId()));
					if ((m.find() && f.isNegate()) || (!m.find() && !f.isNegate())) {
						return false;
					}
				}
			}

			// roles
			if (f.getSource().equals("role")) {
				boolean matched = s.getRoleValues()
						.stream()
						.filter(rv -> {
							Matcher m = p.matcher(rv.getValue().toString());
							return rv.getRoleName().equals(f.getLabel()) && m.find();
						})
						.count() > 0;
				if (matched && f.isNegate() || !matched && !f.isNegate()) {
					return false;
				}
			}

			// variables
			if (f.getSource().equals("variable")) {
				boolean matched = s.getRoleValues()
						.stream()
						.filter(rv -> {
							Matcher m = p.matcher(rv.getValue().toString());
							return rv.getVariableName().equals(f.getLabel()) && m.find();
						})
						.count() > 0;
				if (matched && f.isNegate() || !matched && !f.isNegate()) {
					return false;
				}
			}

			// coder
			if (f.getSource().equals("coder")) {
				if (f.getLabel().equals("id")) {
					Matcher m = p.matcher(String.valueOf(s.getCoderId()));
					if ((m.find() && f.isNegate()) || (!m.find() && !f.isNegate())) {
						return false;
					}
				}
				if (f.getLabel().equals("name")) {
					Matcher m = p.matcher(s.getCoderName());
					if ((m.find() && f.isNegate()) || (!m.find() && !f.isNegate())) {
						return false;
					}
				}
			}

			// statement
			if (f.getSource().equals("statement")) {
				if (f.getLabel().equals("id")) {
					Matcher m = p.matcher(String.valueOf(s.getId()));
					if ((m.find() && f.isNegate()) || (!m.find() && !f.isNegate())) {
						return false;
					}
				}
				if (f.getLabel().equals("text")) {
					Matcher m = p.matcher(s.getText());
					if ((m.find() && f.isNegate()) || (!m.find() && !f.isNegate())) {
						return false;
					}
				}
			}
		}
		return true;
	}

	/**
	 * Represents a statement filter. The row filter subjects each row in the table to each statement filter object
	 * saved in the filter panel. A statement filter is a panel but contains relevant settings for filtering.
	 */
	public class StatementFilter extends JPanel {
		/**
		 * The type of filter. E.g., should we filter by role, variable etc.? Valid values are {@code "role"},
		 * {@code "variable"}, {@code "statement"}, {@code "document"}, and {@code "coder"}.
		 */
		private String source;
		/**
		 * The specific unit by which we want to filter, for example a specific role, variable etc.
		 */
		private String label;
		/**
		 * A regular expression to be matched against the statement contents.
		 */
		private String value;
		/**
		 * If negated, all non-matches will be retained. If not negated, all matches will be retained.
		 */
		private boolean negate;
		/**
		 * A delete button for removing the filter from the filter panel.
		 */
		private JButton button;

		/**
		 * Constructor for creating a new statement filter.
		 *
		 * @param label The label.
		 * @param source The source.
		 * @param value The value.
		 * @param negate The negate setting.
		 */
		public StatementFilter(String label, String source, String value, boolean negate) {
			this.label = label;
			this.source = source;
			this.value = value;
			this.negate = negate;

			setToolTipText("This statement filter can be deleted by clicking on the trash can.");
			setLayout(new BorderLayout());
			setBorder(BorderFactory.createCompoundBorder(
					BorderFactory.createEmptyBorder(2, 2, 2, 2),
					BorderFactory.createLineBorder(Color.GRAY)));
			if (negate) {
				setBackground(new Color(242, 187, 201));
			} else {
				setBackground(new Color(187, 242, 201));
			}

			String lab;
			if (source.equals("document") && label.equals("(current)")) {
				lab = "[document] (current)";
			} else {
				lab = "[" + this.source + "] " + this.label + ": " + this.value;
			}
			if (this.negate) lab = lab + " (negated)";
			JLabel displayLabel = new JLabel(lab);
			add(displayLabel, BorderLayout.WEST);

			ImageIcon filterRemoveIcon = new SvgIcon("/icons/tabler_trash.svg", 16).getImageIcon();
			button = new JButton(filterRemoveIcon);
			button.setToolTipText("Delete this statement filter.");
			button.setMargin(new Insets(0, 0, 0, 0));
			button.setContentAreaFilled(false);
			button.setBorder(new EmptyBorder(0, 0, 0, 0));
			add(button, BorderLayout.EAST);
		}

		public String getLabel() {
			return label;
		}

		public void setLabel(String label) {
			this.label = label;
		}

		public String getSource() {
			return source;
		}

		public void setSource(String source) {
			this.source = source;
		}

		public String getValue() {
			return value;
		}

		public void setValue(String value) {
			this.value = value;
		}

		public boolean isNegate() {
			return negate;
		}

		public void setNegate(boolean negate) {
			this.negate = negate;
		}

		public JButton getButton() {
			return this.button;
		}
	}

	/**
	 * The statement filter panel is a GUI panel for adding and removing statement filters below the statement table.
	 */
	public class StatementFilterPanel extends JPanel {
		private JPanel filterPanel;
		private JScrollPane scrollPane;
		private JCheckBox negateCheckBox;
		private JComboBox<String> sourceBox;
		private JComboBox<String> labelBox;
		private JTextField valueField;
		private JButton addButton;

		/**
		 * Create a new statement filter panel.
		 */
		public StatementFilterPanel() {
			setLayout(new BorderLayout());

			// filter panel contains the statement filters; located in the CENTER of the BorderLayout
			filterPanel = new JPanel();
			filterPanel.setLayout(new BoxLayout(filterPanel, BoxLayout.Y_AXIS));
			scrollPane = new JScrollPane(filterPanel);
			add(scrollPane, BorderLayout.CENTER);

			// contains the two combo boxes and the value text field; GridLayout ensures equal width of the three components
			JPanel boxPanel = new JPanel(new GridLayout(1, 3));

			// source combo box, e.g., "role", "variable" etc.
			sourceBox = new JComboBox<>(new String[]{"role", "variable", "statement", "document", "coder"});
			sourceBox.setPreferredSize(new Dimension(0, 16));
			sourceBox.setEnabled(false);
			sourceBox.addItemListener(e -> {
				if (e.getStateChange() == ItemEvent.SELECTED) {
					resetLabelBox((String) e.getItem());
				}
			});
			sourceBox.setToolTipText("Select what type of source to put a statement filter on.");
			boxPanel.add(sourceBox);

			// label combo box, e.g., "person", "agreement" etc.
			labelBox = new JComboBox<>();
			labelBox.setPreferredSize(new Dimension(0, 16));
			labelBox.addItemListener(e -> {
				if (e.getStateChange() == ItemEvent.SELECTED) {
					resetValueField((String) e.getItem());
				}
			});
			labelBox.setEnabled(false);
			labelBox.setToolTipText("Select the criterion, role, or variable to filter on.");
			boxPanel.add(labelBox);

			// value text field, containing the regular expression
			valueField = new JTextField();
			valueField.setPreferredSize(new Dimension(0, 16));
			valueField.setEnabled(false);
			String valueFieldToolTip = "<html><p width=\"500\">Enter a regular expression (regex) with which statements are " +
					"matched. A regex is a search pattern. Regexes are a powerful way to filter statements, but they are " +
					"not trivial to use. Consult a website like <a href=\"https://regex101.com/\">https://regex101.com/</a> " +
					"to try out your regex pattern before using it here. The <a " +
					"href=\"https://docs.oracle.com/en/java/javase/11/docs/api/java.base/java/util/regex/Pattern.html\">Oracle " +
					"Java Pattern website</a> contains a useful overview of regex elements. Note that any sub-unit of the text " +
					"is matched, not only the whole text. Note also that capitalization in the regex pattern matters. " +
					"For example, the patterns \"something\" and \"Something\" do not return the same results. To disregard " +
					"capitalization, try \"(?i)something\".</p></html>";
			valueField.setToolTipText(valueFieldToolTip);
			boxPanel.add(valueField);

			// contains the negate button (WEST), add button (EAST), and a panel with the combo boxes and text field (CENTER)
			JPanel addFilterPanel = new JPanel(new BorderLayout());
			addFilterPanel.add(boxPanel, BorderLayout.CENTER);

			// the negate checkbox on the left
			negateCheckBox = new JCheckBox("negate");
			negateCheckBox.setSelected(false);
			negateCheckBox.setEnabled(false);
			negateCheckBox.setToolTipText("If negated, statements matching the filter will NOT be shown (i.e., excluded).");
			addFilterPanel.add(negateCheckBox, BorderLayout.WEST);

			// button on the right; to add a new filter to the list
			ImageIcon filterAddIcon = new SvgIcon("/icons/tabler_filter_plus.svg", 16).getImageIcon();
			addButton = new JButton(filterAddIcon);
			addButton.setMargin(new Insets(0, 0, 0, 0));
			addButton.setContentAreaFilled(false);
			addButton.addActionListener(new ActionListener() {
				@Override
				public void actionPerformed(ActionEvent e) {
					if (!valueField.getText().equals("") || (sourceBox.getSelectedItem().equals("document") && labelBox.getSelectedItem().equals("(current)"))) {

						// create new filter
						StatementFilter newFilter = new StatementFilter(
								(String) labelBox.getSelectedItem(),
								(String) sourceBox.getSelectedItem(),
								valueField.getText(),
								negateCheckBox.isSelected()
						);
						// add trash/delete button on the right of the filter
						newFilter.getButton().addActionListener(new ActionListener() {
							@Override
							public void actionPerformed(ActionEvent e) {
								filterPanel.remove(newFilter);
								updateFilterPanelSize();
								setRowFilter(); // update the row filter after removing
							}
						});
						filterPanel.add(newFilter);
						updateFilterPanelSize();
						setRowFilter(); // update the row filter after adding
					}
				}
			});
			addButton.setEnabled(false);
			addButton.setToolTipText("Add statement filter with the settings that were entered on the left.");
			addFilterPanel.add(addButton, BorderLayout.EAST);

			add(addFilterPanel, BorderLayout.SOUTH);
		}

		/**
		 * Reset the values available in the label combo box depending on the selection in the source combo box.
		 *
		 * @param source The selected value in the source combo box.
		 */
		private void resetLabelBox(String source) {
			labelBox.removeAllItems();
			if (source.equals("document")) {
				labelBox.addItem("(current)");
				labelBox.addItem("id");
				valueField.setVisible(false);
			} else if (source.equals("role")) {
				if (Dna.sql.getDataSource() != null) {
					Dna.sql.getRoles().stream().forEach(r -> labelBox.addItem(r.getRoleName()));
				}
				valueField.setVisible(true);
			} else if (source.equals("variable")) {
				if (Dna.sql.getDataSource() != null) {
					Dna.sql.getVariables().stream().forEach(v -> labelBox.addItem(v.getVariableName()));
				}
				valueField.setVisible(true);
			} else if (source.equals("statement")) {
				labelBox.addItem("id");
				labelBox.addItem("text");
				valueField.setVisible(true);
			} else if (source.equals("coder")) {
				labelBox.addItem("id");
				labelBox.addItem("name");
			}
		}

		/**
		 * Reset the value text field when a current document filter is selected.
		 *
		 * @param label The label from the label combo box to determine if a current document filter is selected.
		 */
		private void resetValueField(String label) {
			if (label.equals("(current)") && ((String) sourceBox.getSelectedItem()).equals("document")) {
				valueField.setText("");
				valueField.setVisible(false);
			} else if (((String) sourceBox.getSelectedItem()).equals("document")) {
				valueField.setVisible(true);
			}
		}

		/**
		 * Increase or decrease the size of the statement filter panel vertically, to make space for more filters or
		 * display fewer filters when they are added or removed.
		 */
		private void updateFilterPanelSize() {
			int panelHeight = 0;
			if (filterPanel.getComponentCount() > 0) {
				panelHeight = Math.min(312, 4 + 22 * filterPanel.getComponentCount());
			}
			Dimension newSize = new Dimension(0, panelHeight);
			scrollPane.setPreferredSize(newSize);
			repaintStatementPanel();
		}

		/**
		 * Allow adding new filters? If true, enable the different input fields. If false, disable them, and remove all
		 * existing filters.
		 *
		 * @param enabled Allow adding new filters, i.e., enable the controls for adding new filters?
		 */
<<<<<<< HEAD
		public void allowAddingFilter(boolean enabled) {
			addButton.setEnabled(enabled);
			sourceBox.setEnabled(enabled);
			labelBox.setEnabled(enabled);
			valueField.setEnabled(enabled);
			negateCheckBox.setEnabled(enabled);
			if (!enabled) {
				filterPanel.removeAll();
				updateFilterPanelSize();
=======
		private class StatementTypeComboBoxRenderer implements ListCellRenderer<Object> {
			@Override
			public Component getListCellRendererComponent(JList<?> list, Object value, int index, boolean isSelected, boolean cellHasFocus) {
				if (value == null) {
					return new JLabel();
				} else {
					StatementType s = (StatementType) value;
					JButton colorRectangle = (new JButton() {
						private static final long serialVersionUID = 435490918616472975L;
						public void paintComponent(Graphics g) {
							super.paintComponent(g);
							g.setColor(s.getColor().toAWTColor());
							g.fillRect(2, 2, 14, 14);
						}
					});
					colorRectangle.setPreferredSize(new Dimension(14, 14));
					colorRectangle.setBorder(BorderFactory.createLineBorder(Color.BLACK, 1));
					colorRectangle.setEnabled(false);
					
					JPanel panel = new JPanel(new FlowLayout(FlowLayout.LEFT, 5, 0));
					panel.add(colorRectangle);
					JLabel statementTypeLabel = new JLabel(s.getLabel());
					panel.add(statementTypeLabel);
					
					if (isSelected) {
						UIDefaults defaults = javax.swing.UIManager.getDefaults();
						Color bg = defaults.getColor("List.selectionBackground");
						panel.setBackground(bg);
					}
					return panel;
				}
>>>>>>> 1906b0cf
			}
			setRowFilter();
		}

		/**
		 * Get the filter panel, for access from outside the class, to access the statement filters for filtering.
		 *
		 * @return A reference to the filter panel.
		 */
		public JPanel getFilterPanel() {
			return this.filterPanel;
		}
	}

	/**
	 * Revalidate and repaint the statement panel to update the vertical size of the filter panel. Called from within
	 * the statement filter panel when a filter is added or removed.
	 */
	private void repaintStatementPanel() {
		revalidate();
		repaint();
	}

	/**
	 * Adjust the filter buttons when a database has been opened or closed.
	 */
	public void adjustToChangedConnection() {
		if (Dna.sql == null || Dna.sql.getActiveCoder() == null) {
			menuItemToggleSelection.setEnabled(false);
			sfp.sourceBox.setSelectedItem("role");
			sfp.resetLabelBox("role");
			sfp.valueField.setText("");
			sfp.valueField.setVisible(true);
			sfp.negateCheckBox.setSelected(false);
			sfp.allowAddingFilter(false);
		} else {
			menuItemToggleSelection.setEnabled(true);
			sfp.sourceBox.setSelectedItem("role");
			sfp.resetLabelBox("role");
			sfp.valueField.setText("");
			sfp.valueField.setVisible(true);
			sfp.negateCheckBox.setSelected(false);
			sfp.allowAddingFilter(true);
		}
	}
}<|MERGE_RESOLUTION|>--- conflicted
+++ resolved
@@ -733,7 +733,6 @@
 		 *
 		 * @param enabled Allow adding new filters, i.e., enable the controls for adding new filters?
 		 */
-<<<<<<< HEAD
 		public void allowAddingFilter(boolean enabled) {
 			addButton.setEnabled(enabled);
 			sourceBox.setEnabled(enabled);
@@ -743,39 +742,6 @@
 			if (!enabled) {
 				filterPanel.removeAll();
 				updateFilterPanelSize();
-=======
-		private class StatementTypeComboBoxRenderer implements ListCellRenderer<Object> {
-			@Override
-			public Component getListCellRendererComponent(JList<?> list, Object value, int index, boolean isSelected, boolean cellHasFocus) {
-				if (value == null) {
-					return new JLabel();
-				} else {
-					StatementType s = (StatementType) value;
-					JButton colorRectangle = (new JButton() {
-						private static final long serialVersionUID = 435490918616472975L;
-						public void paintComponent(Graphics g) {
-							super.paintComponent(g);
-							g.setColor(s.getColor().toAWTColor());
-							g.fillRect(2, 2, 14, 14);
-						}
-					});
-					colorRectangle.setPreferredSize(new Dimension(14, 14));
-					colorRectangle.setBorder(BorderFactory.createLineBorder(Color.BLACK, 1));
-					colorRectangle.setEnabled(false);
-					
-					JPanel panel = new JPanel(new FlowLayout(FlowLayout.LEFT, 5, 0));
-					panel.add(colorRectangle);
-					JLabel statementTypeLabel = new JLabel(s.getLabel());
-					panel.add(statementTypeLabel);
-					
-					if (isSelected) {
-						UIDefaults defaults = javax.swing.UIManager.getDefaults();
-						Color bg = defaults.getColor("List.selectionBackground");
-						panel.setBackground(bg);
-					}
-					return panel;
-				}
->>>>>>> 1906b0cf
 			}
 			setRowFilter();
 		}
