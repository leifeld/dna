--- conflicted
+++ resolved
@@ -186,13 +186,8 @@
 				for (int i = 0; i < model.getAttributeVariables().size(); i++) {
 					map.put(model.getAttributeVariables().get(i), "");
 				}
-<<<<<<< HEAD
 				int variableId = ((Variable) variableBox.getSelectedItem()).getVariableId();
-				Entity entity = new Entity(-1, variableId, newField.getText(), Color.BLACK, -1, false, map);
-=======
-				int variableId = ((Value) variableBox.getSelectedItem()).getVariableId();
 				Entity entity = new Entity(-1, variableId, newField.getText(), new model.Color(0, 0, 0), -1, false, map);
->>>>>>> 1906b0cf
 				Dna.sql.addEntity(entity);
 				refreshTable(variableId);
 				newField.setText("");
