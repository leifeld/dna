package dna;

import java.io.*;
import java.net.URISyntaxException;

import gui.Gui;
import logger.LogEvent;
import logger.Logger;
import sql.Sql;

/**
 * Main class of the Discourse Network Analyzer (DNA).
 * 
 * @author Philip Leifeld {@literal <philip.leifeld@essex.ac.uk>}
 */
public class Dna {
	public static Dna dna;
	public static Logger logger;
	public static Sql sql;
<<<<<<< HEAD
	public static final String date = "2023-05-27";
	public static final String version = "3.1.0.5";
=======
	public static final String date = "2023-10-21";
	public static final String version = "3.0.11";
>>>>>>> 1906b0cf
	public static final String operatingSystem = System.getProperty("os.name");
	public static File workingDirectory = null;
	public static Gui gui;
	public HeadlessDna headlessDna;
	
	/**
	 * Create a new instance of DNA including the GUI.
	 */
	public Dna(String[] args) {
		logger = new Logger();

		sql = new Sql();

		LogEvent l = new LogEvent(Logger.MESSAGE,
				"DNA started. Version " + version + " (" + date + ").",
				"DNA started. Version " + version + " (" + date + "). Operating system: " + operatingSystem + ".");
		Dna.logger.log(l);

		// determine JAR working directory as starting directory for file dialogs
		String currentDir = "~/";
		try {
			currentDir = new File(HeadlessDna.class.getProtectionDomain().getCodeSource().getLocation().toURI()).getPath();
		} catch (URISyntaxException ex) {
			LogEvent le = new LogEvent(Logger.WARNING,
					"Current JAR working directory cannot be detected.",
					"Tried to detect the current JAR working directory, but the path could not be detected. Will use the home user directory instead.",
					ex);
			logger.log(le);
		}
		workingDirectory = new File(currentDir);

		// start GUI or headless DNA
		if (args != null && args.length > 0 && args[0].equals("headless")) {
			headlessDna = new HeadlessDna();
			Dna.logger.addListener(headlessDna);

			LogEvent l2 = new LogEvent(Logger.MESSAGE,
					"DNA started in headless mode.",
					"DNA started in headless mode to work with rDNA.");
			Dna.logger.log(l2);
		} else {
			gui = new Gui();
		}
	}

	/**
	 * Start DNA.
	 * 
	 * @param args Any arguments from the terminal/command line/shell.
	 */
	public static void main(String[] args) {
		Thread.setDefaultUncaughtExceptionHandler(new DefaultExceptionHandler());
		dna = new Dna(args);
	}

	/**
	 * Default exception handler. This catches all uncaught exceptions and logs
	 * them in the logger, instead of printing them on the terminal.
	 */
	private static final class DefaultExceptionHandler implements Thread.UncaughtExceptionHandler {
        @Override
        public void uncaughtException(Thread t, Throwable e) {
    		LogEvent le = new LogEvent(Logger.ERROR,
            		"Uncaught exception.",
            		"An uncaught exception occurred. This is most likely a bug. Please open a new issue at https://github.com/leifeld/dna/issues/ and paste the log event stack trace and the exception stack trace there as part of your error description, along with details of what happened and under what circumstances. Thank you.",
            		e);
            logger.log(le);
        }
    }
}<|MERGE_RESOLUTION|>--- conflicted
+++ resolved
@@ -17,13 +17,8 @@
 	public static Dna dna;
 	public static Logger logger;
 	public static Sql sql;
-<<<<<<< HEAD
 	public static final String date = "2023-05-27";
 	public static final String version = "3.1.0.5";
-=======
-	public static final String date = "2023-10-21";
-	public static final String version = "3.0.11";
->>>>>>> 1906b0cf
 	public static final String operatingSystem = System.getProperty("os.name");
 	public static File workingDirectory = null;
 	public static Gui gui;
