--- conflicted
+++ resolved
@@ -17,13 +17,8 @@
 	public static Dna dna;
 	public static Logger logger;
 	public static Sql sql;
-<<<<<<< HEAD
-	public static final String date = "2023-05-27";
-	public static final String version = "3.1.0.6";
-=======
 	public static final String date = "2024-08-26";
 	public static final String version = "3.0.12.1";
->>>>>>> a6ba5090
 	public static final String operatingSystem = System.getProperty("os.name");
 	public static File workingDirectory = null;
 	public static Gui gui;
