--- conflicted
+++ resolved
@@ -12,7 +12,6 @@
 
 import export.*;
 import me.tongfei.progressbar.ProgressBar;
-import model.Value;
 import org.jasypt.exceptions.EncryptionOperationNotPossibleException;
 import org.rosuda.JRI.RConsoleOutputStream;
 import org.rosuda.JRI.Rengine;
@@ -79,7 +78,7 @@
 		Dna.logger.log(l);
 	}
 	*/
-	
+
 	/**
 	 * Open a database connection and authenticate the coder.
 	 * 
@@ -130,7 +129,7 @@
 		return success;
 	}
 	*/
-	
+
 	/**
 	 * Open a connection profile and authenticate its coder.
 	 * 
@@ -176,7 +175,7 @@
 		return false;
 	}
 	*/
-	
+
 	/**
 	 * Save connection profile to a file.
 	 * 
@@ -591,12 +590,8 @@
 	 * @param fileFormat             {@link String} with the file format. Valid values are {@code "xml"}, {@code "json"}, and {@code null} (for no file export).
 	 * @return                       A {@link SimulatedAnnealingBackboneResult} object containing the results.
 	 */
-<<<<<<< HEAD
 	/*
-	public void rBackbone(double p, int T, String statementType, String variable1, boolean variable1Document, String variable2,
-=======
 	public void rBackbone(String method, int backboneSize, double p, int T, String statementType, String variable1, boolean variable1Document, String variable2,
->>>>>>> 1906b0cf
 						  boolean variable2Document, String qualifier, boolean qualifierDocument, String qualifierAggregation, String normalization,
 						  String duplicates, String startDate, String stopDate, String startTime, String stopTime,
 						  String[] excludeVariables, String[] excludeValues, String[] excludeAuthors, String[] excludeSources, String[] excludeSections,
