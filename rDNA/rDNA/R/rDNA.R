--- conflicted
+++ resolved
@@ -2663,7 +2663,7 @@
 #' @importFrom stats filter
 #' @export
 plot.dna_backbone <- function(x, ma = 500, ...) {
-  
+
   if (attr(x, "method") != "nested") {
     # temperature and acceptance probability
     plot(x = x$diagnostics$iteration,
@@ -2677,7 +2677,7 @@
     # note that better solutions are coded as -1 and need to be skipped:
     lines(x = x$diagnostics$iteration[x$diagnostics$acceptance_prob >= 0],
           y = x$diagnostics$acceptance_prob[x$diagnostics$acceptance_prob >= 0])
-    
+
     # spectral distance between full network and backbone network per iteration
     bb_loss <- stats::filter(x$diagnostics$penalized_backbone_loss,
                              rep(1 / ma, ma),
@@ -2695,7 +2695,7 @@
          xlab = "Iteration",
          ylab = yl,
          main = ti)
-    
+
     # number of concepts in the backbone solution per iteration
     current_size_ma <- stats::filter(x$diagnostics$current_backbone_size,
                                      rep(1 / ma, ma),
@@ -2712,7 +2712,7 @@
          ylab = paste0("Number of elements (MA, last ", ma, ")"),
          main = "Backbone size (red = best)")
     lines(x = x$diagnostics$iteration, y = optimal_size_ma, col = "red")
-    
+
     # ratio of recent acceptances
     accept_ratio <- stats::filter(x$diagnostics$acceptance,
                                   rep(1 / ma, ma),
@@ -2725,37 +2725,37 @@
          main = "Acceptance ratio")
   } else {
     ## Create hclust object
-    
+
     # define merging pattern: negative numbers are leaves, positive are merged
     # clusters
     merges_clust <- matrix(nrow = nrow(x) - 1, ncol = 2)
-    
+
     merges_clust[1,1] <- -nrow(x)
     merges_clust[1,2] <- -(nrow(x) - 1)
-    
+
     for (i in 2:(nrow(x) - 1)) {
       merges_clust[i, 1] <- -(nrow(x) - i)
       merges_clust[i, 2] <- i - 1
     }
-    
+
     # Initialize empty object
-    a <- list()  
-    
+    a <- list()
+
     # Add merges
     a$merge <- merges_clust
-    
+
     # Define merge heights
     a$height <- x$backboneLoss[1:nrow(x) - 1]
-    
+
     # Order of leaves
     a$order <- 1:nrow(x)
-    
+
     # Labels of leaves
     a$labels <- rev(x$entity)
-    
+
     # Define hclust class
     class(a) <- "hclust"
-    
+
     plot(a, ylab = "")
   }
 }
@@ -2780,14 +2780,14 @@
 #' @importFrom ggraph geom_node_point
 #' @export
 autoplot.dna_backbone <- function(object, ..., ma = 500) {
-  
+
   if (attr(object, "method") != "nested") {
     bd <- object$diagnostics
     bd$bb_loss <- stats::filter(bd$penalized_backbone_loss, rep(1 / ma, ma), sides = 1)
     bd$current_size_ma <- stats::filter(bd$current_backbone_size, rep(1 / ma, ma), sides = 1)
     bd$optimal_size_ma <- stats::filter(bd$optimal_backbone_size, rep(1 / ma, ma), sides = 1)
     bd$accept_ratio <- stats::filter(bd$acceptance, rep(1 / ma, ma), sides = 1)
-    
+
     # temperature and acceptance probability
     g_accept <- ggplot2::ggplot(bd, ggplot2::aes_string(y = "temperature", x = "iteration")) +
       ggplot2::geom_line(color = "#a50f15") +
@@ -2797,7 +2797,7 @@
       ggplot2::xlab("Iteration") +
       ggplot2::ggtitle("Temperature and acceptance probability") +
       ggplot2::theme_bw()
-    
+
     # spectral distance between full network and backbone network per iteration
     if (attributes(object)$method == "penalty") {
       yl <- "Penalized backbone loss"
@@ -2812,7 +2812,7 @@
       ggplot2::xlab("Iteration") +
       ggplot2::ggtitle(ti) +
       ggplot2::theme_bw()
-    
+
     # number of concepts in the backbone solution per iteration
     d <- data.frame(iteration = rep(bd$iteration, 2),
                     size = c(bd$current_size_ma, bd$optimal_size_ma),
@@ -2825,7 +2825,7 @@
       ggplot2::ggtitle("Backbone size") +
       ggplot2::theme_bw() +
       ggplot2::theme(legend.position = "bottom")
-    
+
     # ratio of recent acceptances
     g_ar <- ggplot2::ggplot(bd, ggplot2::aes_string(y = "accept_ratio", x = "iteration")) +
       ggplot2::geom_line() +
@@ -2833,46 +2833,64 @@
       ggplot2::xlab("Iteration") +
       ggplot2::ggtitle("Acceptance ratio") +
       ggplot2::theme_bw()
-    
+
     # wrap in list
     plots <- list(g_accept, g_loss, g_size, g_ar)
     return(plots)
   } else {
-<<<<<<< HEAD
-    yl <- "Backbone loss"
-    ti <- "Spectral backbone distance"
-  }
-  g_loss <- ggplot2::ggplot(bd, ggplot2::aes_string(y = "bb_loss", x = "iteration")) +
-    ggplot2::geom_line() +
-    ggplot2::ylab(yl) +
-    ggplot2::xlab("Iteration") +
-    ggplot2::ggtitle(ti) +
-    ggplot2::theme_bw()
-
-  # number of concepts in the backbone solution per iteration
-  d <- data.frame(iteration = rep(bd$iteration, 2),
-                  size = c(bd$current_size_ma, bd$optimal_size_ma),
-                  Criterion = c(rep("Current iteration", nrow(bd)),
-                                rep("Best solution", nrow(bd))))
-  g_size <- ggplot2::ggplot(d, ggplot2::aes_string(y = "size", x = "iteration", color = "Criterion")) +
-    ggplot2::geom_line() +
-    ggplot2::ylab(paste0("Number of elements (MA, last ", ma, ")")) +
-    ggplot2::xlab("Iteration") +
-    ggplot2::ggtitle("Backbone size") +
-    ggplot2::theme_bw() +
-    ggplot2::theme(legend.position = "bottom")
-
-  # ratio of recent acceptances
-  g_ar <- ggplot2::ggplot(bd, ggplot2::aes_string(y = "accept_ratio", x = "iteration")) +
-    ggplot2::geom_line() +
-    ggplot2::ylab(paste("Acceptance ratio in the last", ma, "iterations")) +
-    ggplot2::xlab("Iteration") +
-    ggplot2::ggtitle("Acceptance ratio") +
-    ggplot2::theme_bw()
-
-  # wrap in list
-  plots <- list(g_accept, g_loss, g_size, g_ar)
-  return(plots)
+    ## Create hclust object
+
+    # define merging pattern: negative numbers are leaves, positive are merged
+    # clusters
+    merges_clust <- matrix(nrow = nrow(object) - 1, ncol = 2)
+
+    merges_clust[1,1] <- -nrow(object)
+    merges_clust[1,2] <- -(nrow(object) - 1)
+
+    for (i in 2:(nrow(object) - 1)) {
+      merges_clust[i, 1] <- -(nrow(object) - i)
+      merges_clust[i, 2] <- i - 1
+    }
+
+    # Initialize empty object
+    a <- list()
+
+    # Add merges
+    a$merge <- merges_clust
+
+    # Define merge heights
+    a$height <- object$backboneLoss[1:nrow(object) - 1]
+
+    # Order of leaves
+    a$order <- 1:nrow(object)
+
+    # Labels of leaves
+    a$labels <- rev(object$entity)
+
+    # Define hclust class
+    class(a) <- "hclust"
+
+    g_clust <- ggraph::ggraph(graph = a,
+                              layout = "dendrogram",
+                              circular = FALSE,
+                              height = height) +
+      ggraph::geom_edge_elbow() +
+      ggraph::geom_node_point(aes_string(filter = "leaf")) +
+      ggplot2::theme_bw() +
+      ggplot2::theme(panel.border = element_blank(),
+                     axis.title = element_blank(),
+                     panel.grid.major = element_blank(),
+                     panel.grid.minor = element_blank(),
+                     axis.line = element_blank(),
+                     axis.text.y = element_text(size = 6),
+                     axis.ticks.y = element_blank()) +
+      ggplot2::scale_x_continuous(breaks = seq(0, nrow(nested) - 1, by = 1),
+                                  labels = rev(nested$entity)) +
+      ggplot2::scale_y_continuous(expand = c(0, 0.01)) +
+      ggplot2::coord_flip()
+
+    return(g_clust)
+  }
 }
 
 
@@ -4063,59 +4081,5 @@
   print(head(x$memberships))
   if (nrow(x$memberships) > 6) {
     cat(paste0("[... ", nrow(x$memberships), " rows]\n"))
-=======
-    ## Create hclust object
-    
-    # define merging pattern: negative numbers are leaves, positive are merged
-    # clusters
-    merges_clust <- matrix(nrow = nrow(object) - 1, ncol = 2)
-    
-    merges_clust[1,1] <- -nrow(object)
-    merges_clust[1,2] <- -(nrow(object) - 1)
-    
-    for (i in 2:(nrow(object) - 1)) {
-      merges_clust[i, 1] <- -(nrow(object) - i)
-      merges_clust[i, 2] <- i - 1
-    }
-    
-    # Initialize empty object
-    a <- list()  
-    
-    # Add merges
-    a$merge <- merges_clust
-    
-    # Define merge heights
-    a$height <- object$backboneLoss[1:nrow(object) - 1]
-    
-    # Order of leaves
-    a$order <- 1:nrow(object)
-    
-    # Labels of leaves
-    a$labels <- rev(object$entity)
-    
-    # Define hclust class
-    class(a) <- "hclust"
-    
-    g_clust <- ggraph::ggraph(graph = a,
-                              layout = "dendrogram",
-                              circular = FALSE,
-                              height = height) +
-      ggraph::geom_edge_elbow() +
-      ggraph::geom_node_point(aes_string(filter = "leaf")) +
-      ggplot2::theme_bw() +
-      ggplot2::theme(panel.border = element_blank(),
-                     axis.title = element_blank(),
-                     panel.grid.major = element_blank(),
-                     panel.grid.minor = element_blank(),
-                     axis.line = element_blank(),
-                     axis.text.y = element_text(size = 6),
-                     axis.ticks.y = element_blank()) +
-      ggplot2::scale_x_continuous(breaks = seq(0, nrow(nested) - 1, by = 1),
-                                  labels = rev(nested$entity)) +
-      ggplot2::scale_y_continuous(expand = c(0, 0.01)) +
-      ggplot2::coord_flip()
-    
-    return(g_clust)
->>>>>>> 4a2829eb
   }
 }