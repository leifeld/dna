--- conflicted
+++ resolved
@@ -3120,11 +3120,8 @@
 #' conn <- dna_connection(dna_sample(), verbose = FALSE)
 #' clust.l <- dna_cluster(conn)
 #' clust.l
-<<<<<<< HEAD
 #' }
-=======
-#'
->>>>>>> b1e5fbf0
+#'
 #' @export
 #' @importFrom stats na.omit
 print.dna_cluster <- function(x, ...) {
@@ -7398,12 +7395,8 @@
 #' # Return the dna_multiclust object
 #' mc <- dna_dendrogram(conn, k = 0, method = "best", return.multiclust = TRUE)
 #' mc
-<<<<<<< HEAD
-#' 
-=======
 #' }
 #'
->>>>>>> b1e5fbf0
 #' @import ggraph
 #' @importFrom ggplot2 .pt aes aes_string element_text expand_limits labs theme
 #'   theme_bw theme_classic theme_dark theme_grey theme_light theme_minimal
